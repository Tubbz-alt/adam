--- conflicted
+++ resolved
@@ -115,11 +115,7 @@
     "prepositions": make_prepositions_curriculum,
     "pursuit": make_pursuit_curriculum,
     "m6-curriculum": make_m6_curriculum,
-<<<<<<< HEAD
-    "dynamic-prepositions": make_verb_with_dynamic_prepositions_curriculum,
-=======
     "verbs-with-dynamic-prepositions": make_verb_with_dynamic_prepositions_curriculum,
->>>>>>> 0474a9db
 }
 
 
