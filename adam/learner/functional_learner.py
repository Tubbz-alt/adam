--- conflicted
+++ resolved
@@ -193,13 +193,8 @@
                         concept
                     ][
                         slot
-<<<<<<< HEAD
+
                     ]._concept_to_count:  # pylint:disable=protected-access
                         file.write(
                             f"\t\t{functional_concept} - {self._concept_to_slots_to_function_counter[concept][slot]._concept_to_count[functional_concept]}\n"  # pylint:disable=protected-access
-=======
-                    ]._concept_to_count:
-                        file.write(
-                            f"\t\t{functional_concept} - {self._concept_to_slots_to_function_counter[concept][slot]._concept_to_count[functional_concept]}\n"  # pylint: disable=protected-access
->>>>>>> d39bec53
                         )