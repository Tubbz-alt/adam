--- conflicted
+++ resolved
@@ -210,68 +210,29 @@
         match_ratio = num_nodes_matched / leading_hypothesis_num_nodes
 
         # b.i) If the hypothesis is confirmed, we reinforce it.
-<<<<<<< HEAD
-        is_hypothesis_confirmed = match_ratio >= self._graph_match_confirmation_threshold
-        if is_hypothesis_confirmed:
-            logging.info("Current hypothesis is confirmed.")
-            # TODO RMG: this is where we can handle hypothesis pruning
-            # because if we have a partial match which still passes the threshold,
-            # we can either replace the current hypothesis with it
-            # or else add it as a new hypothesis
-=======
         hypothesis_is_confirmed = num_nodes_matched == leading_hypothesis_num_nodes
         if hypothesis_is_confirmed and hypothesis_pattern_common_subgraph:
             logging.info("Current hypothesis is confirmed.")
->>>>>>> fb76dcb1
             # Reinforce A(w,h)
             new_hypothesis_score = current_hypothesis_score + self._learning_factor * (
                 1 - current_hypothesis_score
             )
 
             # Register the updated hypothesis score of A(w,h)
-<<<<<<< HEAD
-            self._words_to_hypotheses_and_scores[word][
-                leading_hypothesis_pattern
-            ] = new_hypothesis_score
-=======
             hypothesis_for_word[leading_hypothesis_pattern] = new_hypothesis_score
->>>>>>> fb76dcb1
             logging.info("Updating hypothesis score to %s", new_hypothesis_score)
         # b.ii) If the hypothesis is disconfirmed, so we weaken the previous score
         else:
             # Penalize A(w,h)
             new_hypothesis_score = current_hypothesis_score * (1 - self._learning_factor)
             # Register the updated hypothesis score of A(w,h)
-<<<<<<< HEAD
-            self._words_to_hypotheses_and_scores[word][
-                leading_hypothesis_pattern
-            ] = new_hypothesis_score
-=======
             hypothesis_for_word[leading_hypothesis_pattern] = new_hypothesis_score
->>>>>>> fb76dcb1
             logging.info(
                 "Working hypothesis disconfirmed. Reducing score from %s -> %s",
                 current_hypothesis_score,
                 new_hypothesis_score,
             )
 
-<<<<<<< HEAD
-            # Reward A(w, h’) for a randomly selected h’ in M_U
-            meanings = self.get_meanings_from_perception(observed_perception_graph)
-            random_new_hypothesis: PerceptionGraphPattern = r.choice(meanings)
-            # TODO RMG: should this increase the score somehow if the hypothesis is already known?
-            # If we don't have this random hypothesis is new, put it in the dictionary
-            if not any(
-                random_new_hypothesis.check_isomorphism(old_hypo)
-                for old_hypo in self._words_to_hypotheses_and_scores[word]
-            ):
-                self._words_to_hypotheses_and_scores[word][
-                    random_new_hypothesis
-                ] = self._learning_factor
-                logging.info(
-                    "Registered a new hypothesis with score %s", self._learning_factor
-                )
-=======
             # This is where we differ from the pursuit paper.
             # If a sufficiently close relaxed version of our pattern matches,
             # we used that relaxed version as the new hypothesis to introduce
@@ -295,7 +256,6 @@
             logging.info(
                 "Registered a new hypothesis with score %s", self._learning_factor
             )
->>>>>>> fb76dcb1
 
         return hypothesis_is_confirmed
 
@@ -325,15 +285,10 @@
             self._lexicon[word] = leading_hypothesis_pattern
             # Remove the word from hypotheses
             self._words_to_hypotheses_and_scores.pop(word)
-<<<<<<< HEAD
-            logging.info("Lexicalized %s as %s", word, leading_hypothesis_pattern)
-=======
             if self._graph_logger:
                 self._graph_logger.log_graph(
                     leading_hypothesis_pattern, logging.INFO, "Lexicalized %s", word
                 )
-            print(f"LExicalized {word} as {leading_hypothesis_pattern}")
->>>>>>> fb76dcb1
 
     @staticmethod
     def get_meanings_from_perception(
@@ -424,13 +379,6 @@
         for word, meaning_pattern in self._lexicon.items():
             # Use PerceptionGraphPattern.matcher and matcher.matches() for a complete match
             matcher = meaning_pattern.matcher(observed_perception_graph)
-<<<<<<< HEAD
-            matches = matcher.matches(use_lookahead_pruning=True)
-            first_match = first(matches, default=None)
-            if first_match is not None:
-                learned_description = ("a", word)
-                continue
-=======
             if any(
                 matcher.matches(
                     use_lookahead_pruning=True, graph_logger=self._graph_logger
@@ -438,7 +386,6 @@
             ):
                 learned_description = TokenSequenceLinguisticDescription(("a", word))
                 descriptions.append((learned_description, 1.0))
->>>>>>> fb76dcb1
 
         if not descriptions:
             # no lexicalized word matched the perception,
@@ -449,21 +396,6 @@
                 leading_hypothesis_pair = self._leading_hypothesis_for(  # type: ignore
                     word
                 )
-<<<<<<< HEAD
-                matcher = leading_hypothesis.matcher(observed_perception_graph)
-                match = first(matcher.matches(use_lookahead_pruning=True), default=None)
-                if match:
-                    learned_description = ("a", word)
-                    continue
-
-        if learned_description:
-            return immutabledict(
-                ((TokenSequenceLinguisticDescription(learned_description), 1.0),)
-            )
-        else:
-            return immutabledict()
-=======
-
                 if leading_hypothesis_pair:
                     (leading_hypothesis, score) = leading_hypothesis_pair
                     matcher = leading_hypothesis.matcher(observed_perception_graph)
@@ -477,7 +409,6 @@
                         descriptions.append((learned_description, score))
 
         return immutabledict(descriptions)
->>>>>>> fb76dcb1
 
     def _leading_hypothesis_for(
         self, word: str
