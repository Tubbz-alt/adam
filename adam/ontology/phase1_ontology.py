"""
The `Ontology` for use in ISI's GAILA Phase 1 effort.

Note that this `Ontology` is only used for training and testing example generation; the learner
has no access to it.

The following will eventually end up here:

- Objects: mommy, daddy, baby, book, house, car, water, ball, juice, cup, box, chair, head,
  milk, hand, dog, truck, door, hat, table, cookie, bird
- Actions/Verbs: go, put, come, take, eat, give, turn, sit, drink, push, fall, throw, move, jump,
  has (possessive), give, roll, fly
- Relations, Modifiers, Function Words: basic color terms (red, blue, green, white, black…), one,
  two, I, me, my, you, your, to, in, on, [beside, behind, in front of, over, under], up, down
"""
from typing import Optional, Sequence, Tuple

from immutablecollections import (
    ImmutableDict,
    immutabledict,
    immutableset,
    immutablesetmultidict,
)
from more_itertools import flatten

from adam.ontology import (
    ACTION,
    CAN_FILL_TEMPLATE_SLOT,
    IN_REGION,
    OntologyNode,
    PROPERTY,
    RELATION,
    THING,
    minimal_ontology_graph,
)
from adam.ontology.phase1_size_relationships import build_size_relationships
from adam.ontology.action_description import ActionDescription, ActionDescriptionFrame
from adam.ontology.during import DuringAction
from adam.ontology.ontology import Ontology
from adam.ontology.phase1_spatial_relations import (
    AWAY_FROM,
    Direction,
    EXTERIOR_BUT_IN_CONTACT,
    FROM,
    INTERIOR,
    SpatialPath,
    TO,
    GRAVITATIONAL_AXIS,
    Axis,
    Region,
)
from adam.ontology.structural_schema import ObjectStructuralSchema, SubObject
from adam.relation import (
    ObjectT,
    Relation,
    flatten_relations,
    make_dsl_region_relation,
    make_dsl_relation,
    make_opposite_dsl_region_relation,
    make_opposite_dsl_relation,
    make_symmetric_dsl_region_relation,
    negate,
)
from adam.situation import SituationObject

_ontology_graph = minimal_ontology_graph()  # pylint:disable=invalid-name


def subtype(sub: OntologyNode, _super: OntologyNode) -> None:
    _ontology_graph.add_edge(sub, _super)


# Semantic Roles

SEMANTIC_ROLE = OntologyNode("semantic-role")
AGENT = OntologyNode("agent")
subtype(AGENT, SEMANTIC_ROLE)
PATIENT = OntologyNode("patient")
subtype(PATIENT, SEMANTIC_ROLE)
THEME = OntologyNode("theme")
subtype(THEME, SEMANTIC_ROLE)
GOAL = OntologyNode("goal")
subtype(GOAL, SEMANTIC_ROLE)


# these are "properties of properties" (e.g. whether a property is perceivable by the learner)

META_PROPERTY = OntologyNode("meta-property")
PERCEIVABLE = OntologyNode("perceivable")
subtype(PERCEIVABLE, META_PROPERTY)
BINARY = OntologyNode("binary")
subtype(BINARY, META_PROPERTY)

# properties of objects which can be perceived by the learner
PERCEIVABLE_PROPERTY = OntologyNode("perceivable-property", [PERCEIVABLE])
subtype(PERCEIVABLE_PROPERTY, PROPERTY)
SELF_MOVING = OntologyNode("self-moving", [BINARY])
subtype(SELF_MOVING, PERCEIVABLE_PROPERTY)
ANIMATE = OntologyNode("animate", [BINARY])
subtype(ANIMATE, PERCEIVABLE_PROPERTY)
INANIMATE = OntologyNode("inanimate", [BINARY])
subtype(INANIMATE, PERCEIVABLE_PROPERTY)
SENTIENT = OntologyNode("sentient", [BINARY])
subtype(SENTIENT, PERCEIVABLE_PROPERTY)
LIQUID = OntologyNode("liquid", [BINARY])
subtype(LIQUID, PERCEIVABLE_PROPERTY)
HOLLOW = OntologyNode("hollow", [BINARY])
"""
Whether an object should be though of as empty on the inside.
In particular, hollow objects may serve as containers.

Jackendoff and Landau argue this should be regarded as a primitive of object perception.
"""
subtype(HOLLOW, PERCEIVABLE_PROPERTY)

RECOGNIZED_PARTICULAR_PROPERTY = OntologyNode("recognized-particular", [BINARY])
"""
Indicates that a property in the ontology indicates the identity of an object
as a known particular object (rather than a class)
which is assumed to be known to the `LanguageLearner`. 
The prototypical cases here are *Mom* and *Dad*.
"""

subtype(RECOGNIZED_PARTICULAR_PROPERTY, PERCEIVABLE_PROPERTY)

IS_SPEAKER = OntologyNode("is-speaker", [BINARY])
"""
Indicates that the marked object is the one who is speaking 
the linguistic description of the situation. 
This will not be present for all situations.
It only makes sense to apply this to sub-types of PERSON,
but this is not currently enforced.
"""
subtype(IS_SPEAKER, PERCEIVABLE_PROPERTY)
IS_ADDRESSEE = OntologyNode("is-addressee", [BINARY])
"""
Indicates that the marked object is the one who is addressed.
This will not be present for all situations.
It only makes sense to apply this to sub-types of PERSON,
but this is not currently enforced. E.g. 'You put the ball on the table.'
"""
subtype(IS_ADDRESSEE, PERCEIVABLE_PROPERTY)

# Properties not perceived by the learner, but useful for situation generation

CAN_MANIPULATE_OBJECTS = OntologyNode("can-manipulate-objects")
subtype(CAN_MANIPULATE_OBJECTS, PROPERTY)
EDIBLE = OntologyNode("edible")
subtype(EDIBLE, PROPERTY)
ROLLABLE = OntologyNode("rollable")
subtype(ROLLABLE, PROPERTY)


COLOR = OntologyNode("color")
subtype(COLOR, PERCEIVABLE_PROPERTY)
RED = OntologyNode("red", [CAN_FILL_TEMPLATE_SLOT])
BLUE = OntologyNode("blue", [CAN_FILL_TEMPLATE_SLOT])
GREEN = OntologyNode("green", [CAN_FILL_TEMPLATE_SLOT])
BLACK = OntologyNode("black", [CAN_FILL_TEMPLATE_SLOT])
WHITE = OntologyNode("white", [CAN_FILL_TEMPLATE_SLOT])
TRANSPARENT = OntologyNode("transparent", [CAN_FILL_TEMPLATE_SLOT])
subtype(RED, COLOR)
subtype(BLUE, COLOR)
subtype(GREEN, COLOR)
subtype(BLACK, COLOR)
subtype(WHITE, COLOR)
subtype(TRANSPARENT, COLOR)
_RED_HEX = [
    (255, 0, 0),
    (237, 28, 36),
    (196, 2, 51),
    (242, 0, 60),
    (237, 41, 57),
    (238, 32, 77),
]
_BLUE_HEX = [
    (0, 0, 255),
    (51, 51, 153),
    (0, 135, 189),
    (0, 147, 175),
    (0, 24, 168),
    (31, 117, 254),
]
_GREEN_HEX = [(0, 255, 0), (75, 111, 68), (86, 130, 3), (34, 139, 34)]
_BLACK_HEX = [(0, 0, 0), (12, 2, 15), (53, 56, 57), (52, 52, 52)]
_WHITE_HEX = [(255, 255, 255), (248, 248, 255), (245, 245, 245), (254, 254, 250)]
COLORS_TO_RGBS: ImmutableDict[
    OntologyNode, Optional[Sequence[Tuple[int, int, int]]]
] = immutabledict(
    [
        (RED, _RED_HEX),
        (BLUE, _BLUE_HEX),
        (GREEN, _GREEN_HEX),
        (BLACK, _BLACK_HEX),
        (WHITE, _WHITE_HEX),
        (TRANSPARENT, None),
    ]
)

# Objects
# Information about the hierarchical structure of objects
# is given at the end of this module because it is so bulky.

INANIMATE_OBJECT = OntologyNode("inanimate-object", inheritable_properties=[INANIMATE])
subtype(INANIMATE_OBJECT, THING)
TABLE = OntologyNode("table", [CAN_FILL_TEMPLATE_SLOT])
subtype(TABLE, INANIMATE_OBJECT)
BALL = OntologyNode("ball", [CAN_FILL_TEMPLATE_SLOT])
subtype(BALL, INANIMATE_OBJECT)
BOOK = OntologyNode("book")
subtype(BOOK, INANIMATE_OBJECT)
HOUSE = OntologyNode("house", [HOLLOW, CAN_FILL_TEMPLATE_SLOT])
subtype(HOUSE, INANIMATE_OBJECT)
CAR = OntologyNode("car", [HOLLOW, CAN_FILL_TEMPLATE_SLOT, SELF_MOVING])
subtype(CAR, INANIMATE_OBJECT)
WATER = OntologyNode(
    "water", [LIQUID], non_inheritable_properties=[TRANSPARENT, CAN_FILL_TEMPLATE_SLOT]
)
subtype(WATER, INANIMATE_OBJECT)
JUICE = OntologyNode(
    "juice", [LIQUID], non_inheritable_properties=[RED, CAN_FILL_TEMPLATE_SLOT]
)
subtype(JUICE, INANIMATE_OBJECT)
CUP = OntologyNode("cup", [HOLLOW, CAN_FILL_TEMPLATE_SLOT])
subtype(CUP, INANIMATE_OBJECT)
BOX = OntologyNode("box", [HOLLOW, CAN_FILL_TEMPLATE_SLOT])
subtype(BOX, INANIMATE_OBJECT)
CHAIR = OntologyNode("chair", [CAN_FILL_TEMPLATE_SLOT])
subtype(CHAIR, INANIMATE_OBJECT)
# should a HEAD be hollow? We are answering yes for now,
# because food and liquids can enter it,
# but we eventually want something more sophisticated.
HEAD = OntologyNode("head", [HOLLOW, CAN_FILL_TEMPLATE_SLOT])
subtype(HEAD, INANIMATE_OBJECT)
MILK = OntologyNode(
    "milk", [LIQUID], non_inheritable_properties=[WHITE, CAN_FILL_TEMPLATE_SLOT]
)
subtype(MILK, INANIMATE_OBJECT)
HAND = OntologyNode("hand", [CAN_MANIPULATE_OBJECTS, CAN_FILL_TEMPLATE_SLOT])
subtype(HAND, INANIMATE_OBJECT)
TRUCK = OntologyNode("truck", [HOLLOW, CAN_FILL_TEMPLATE_SLOT, SELF_MOVING])
subtype(TRUCK, INANIMATE_OBJECT)
DOOR = OntologyNode("door", [CAN_FILL_TEMPLATE_SLOT])
subtype(DOOR, INANIMATE_OBJECT)
HAT = OntologyNode("hat", [CAN_FILL_TEMPLATE_SLOT])
subtype(HAT, INANIMATE_OBJECT)
COOKIE = OntologyNode("cookie", [CAN_FILL_TEMPLATE_SLOT])
subtype(COOKIE, INANIMATE_OBJECT)

<<<<<<< HEAD
IS_GROUND = OntologyNode("is-ground")
subtype(IS_GROUND, RECOGNIZED_PARTICULAR_PROPERTY)
GROUND = OntologyNode(
    "ground", non_inheritable_properties=[IS_GROUND, CAN_FILL_TEMPLATE_SLOT]
)
subtype(GROUND, INANIMATE_OBJECT)

PERSON = OntologyNode("person", inheritable_properties=[ANIMATE])
=======
PERSON = OntologyNode("person", inheritable_properties=[ANIMATE, SELF_MOVING])
>>>>>>> 19a1c3c1
subtype(PERSON, THING)
IS_MOM = OntologyNode("is-mom")
subtype(IS_MOM, RECOGNIZED_PARTICULAR_PROPERTY)
MOM = OntologyNode("mom", non_inheritable_properties=[IS_MOM, CAN_FILL_TEMPLATE_SLOT])
subtype(MOM, PERSON)

IS_DAD = OntologyNode("is-dad")
subtype(IS_DAD, RECOGNIZED_PARTICULAR_PROPERTY)
DAD = OntologyNode("dad", non_inheritable_properties=[IS_DAD, CAN_FILL_TEMPLATE_SLOT])
subtype(DAD, PERSON)

BABY = OntologyNode("baby", non_inheritable_properties=[CAN_FILL_TEMPLATE_SLOT])
subtype(BABY, PERSON)

IS_LEARNER = OntologyNode("is-learner")
subtype(IS_LEARNER, RECOGNIZED_PARTICULAR_PROPERTY)
LEARNER = OntologyNode("learner", [IS_LEARNER])
"""
We represent the language learner itself in the situation,
because the size or position of objects relative to the learner itself
may be significant for learning.
"""
subtype(LEARNER, BABY)

NONHUMAN_ANIMAL = OntologyNode("animal", inheritable_properties=[ANIMATE])
subtype(NONHUMAN_ANIMAL, THING)
DOG = OntologyNode("dog", [CAN_FILL_TEMPLATE_SLOT])
subtype(DOG, NONHUMAN_ANIMAL)
BIRD = OntologyNode("bird", [CAN_FILL_TEMPLATE_SLOT])
subtype(BIRD, NONHUMAN_ANIMAL)

PHASE_1_CURRICULUM_OBJECTS = immutableset(
    [
        BABY,
        BALL,
        BIRD,
        BOOK,
        BOX,
        CAR,
        CHAIR,
        COOKIE,
        CUP,
        DAD,
        DOG,
        DOOR,
        HAND,
        HAT,
        HEAD,
        HOUSE,
        JUICE,
        MILK,
        MOM,
        TABLE,
        TRUCK,
        WATER,
    ]
)

# Terms below are internal and can only be accessed as parts of other objects
_BODY_PART = OntologyNode("body-part")
subtype(_BODY_PART, THING)
_ARM = OntologyNode("arm")
subtype(_ARM, INANIMATE_OBJECT)
_TORSO = OntologyNode("torso")
subtype(_TORSO, _BODY_PART)
_LEG = OntologyNode("leg")
subtype(_LEG, _BODY_PART)
_CHAIR_BACK = OntologyNode("chairback")
subtype(_ARM, INANIMATE_OBJECT)
_CHAIR_SEAT = OntologyNode("chairseat")
subtype(_ARM, INANIMATE_OBJECT)
_TABLETOP = OntologyNode("tabletop")
subtype(_TABLETOP, INANIMATE_OBJECT)
_TAIL = OntologyNode("tail")
subtype(_TAIL, _BODY_PART)
_WING = OntologyNode("wing")
subtype(_WING, _BODY_PART)
_ARM_SEGMENT = OntologyNode("armsegment")
subtype(_ARM_SEGMENT, _BODY_PART)
_WALL = OntologyNode("wall")
subtype(_ARM, INANIMATE_OBJECT)
_ROOF = OntologyNode("roof")
subtype(_ARM, INANIMATE_OBJECT)
_TIRE = OntologyNode("tire")
subtype(_ARM, INANIMATE_OBJECT)
_TRUCK_CAB = OntologyNode("truckcab")
subtype(_ARM, INANIMATE_OBJECT)
_TRAILER = OntologyNode("trailer")
subtype(_ARM, INANIMATE_OBJECT)
_FLATBED = OntologyNode("flatbed")
subtype(_ARM, INANIMATE_OBJECT)
_BODY = OntologyNode("body")
subtype(_BODY, _BODY_PART)

# Verbs

STATE = OntologyNode("state")
CONSUME = OntologyNode("consume")
subtype(CONSUME, ACTION)
PUT = OntologyNode("put")
PUSH = OntologyNode("push")
subtype(PUT, ACTION)
subtype(PUSH, ACTION)
GO = OntologyNode("go")
subtype(GO, ACTION)
COME = OntologyNode("come")
subtype(COME, ACTION)
TAKE = OntologyNode("take")
subtype(TAKE, ACTION)
EAT = OntologyNode("eat")
subtype(EAT, CONSUME)
GIVE = OntologyNode("give")
subtype(GIVE, ACTION)
TURN = OntologyNode("turn")
subtype(TURN, ACTION)
SIT = OntologyNode("sit")
subtype(SIT, ACTION)
DRINK = OntologyNode("drink")
subtype(DRINK, CONSUME)
FALL = OntologyNode("fall")
subtype(FALL, ACTION)
THROW = OntologyNode("throw")
subtype(THROW, ACTION)
MOVE = OntologyNode("move")
subtype(MOVE, ACTION)
JUMP = OntologyNode("jump")
subtype(JUMP, ACTION)
HAVE = OntologyNode("have")
subtype(HAVE, STATE)
ROLL = OntologyNode("roll")
subtype(ROLL, ACTION)
FLY = OntologyNode("fly")
subtype(FLY, ACTION)


# Relations
# These are used both for situations and in the perceptual representation

SPATIAL_RELATION = OntologyNode("spatial-relation")
subtype(SPATIAL_RELATION, RELATION)

# On is an English-specific bundle of semantics, but that's okay, because this is just for
# data generation, and it will get decomposed before being presented as perceptions to the
# learner.
ON = OntologyNode("on")
subtype(ON, SPATIAL_RELATION)
PART_OF = OntologyNode("partOf")
"""
A relation indicating that one object is part of another object.
"""
subtype(PART_OF, RELATION)
partOf = make_dsl_relation(PART_OF)  # pylint:disable=invalid-name

SIZE_RELATION = OntologyNode("size-relation")
subtype(SIZE_RELATION, RELATION)

BIGGER_THAN = OntologyNode("biggerThan")
"""
A relation indicating that one object is bigger than another object.

This is a placeholder for a more sophisticated representation of size:
https://github.com/isi-vista/adam/issues/70
"""
subtype(BIGGER_THAN, SIZE_RELATION)

SMALLER_THAN = OntologyNode("smallerThan")
"""
A relation indicating that one object is smaller than another object.

This is a placeholder for a more sophisticated representation of size:
https://github.com/isi-vista/adam/issues/70
"""
subtype(SMALLER_THAN, SIZE_RELATION)


bigger_than = make_opposite_dsl_relation(  # pylint:disable=invalid-name
    BIGGER_THAN, opposite_type=SMALLER_THAN
)

HAS = OntologyNode("has")
subtype(HAS, RELATION)
has = make_dsl_relation(HAS)  # pylint:disable=invalid-name


def _contact_region_factory(reference_object: ObjectT) -> Region[ObjectT]:
    return Region(reference_object=reference_object, distance=EXTERIOR_BUT_IN_CONTACT)


# mypy's reveal_type says the type of "contacts" is
# 'def (Union[ObjectT`-1, typing.Iterable[ObjectT`-1]], Union[ObjectT`-1, typing.Iterable[
# ObjectT`-1]]) -> builtins.tuple[adam.relation.Relation[ObjectT`-1]]'
# but `ObjectT`-1 won't bind, so when called below we get things like
# Argument 2 has incompatible type "SubObject"; expected "Union[ObjectT, Iterable[ObjectT]]"
# For now I'm just suppressing the typing and I'll look more into this later.
contacts = make_symmetric_dsl_region_relation(  # pylint:disable=invalid-name
    _contact_region_factory
)


def _inside_region_factory(reference_object: ObjectT) -> Region[ObjectT]:
    return Region(reference_object=reference_object, distance=INTERIOR)


inside = make_dsl_region_relation(_inside_region_factory)  # pylint:disable=invalid-name


def _above_region_factory(reference_object: ObjectT) -> Region[ObjectT]:
    return Region(
        reference_object=reference_object,
        direction=Direction(positive=True, relative_to_axis=GRAVITATIONAL_AXIS),
    )


def _below_region_factory(reference_object: ObjectT) -> Region[ObjectT]:
    return Region(
        reference_object=reference_object,
        direction=Direction(positive=False, relative_to_axis=GRAVITATIONAL_AXIS),
    )


above = make_opposite_dsl_region_relation(  # pylint:disable=invalid-name
    _above_region_factory, _below_region_factory
)


# Structural Objects without Sub-Parts which are part of our Phase 1 Vocabulary
# These may need to evolve to reflect the changes for visualization of phase 1
_DOOR_SCHEMA = ObjectStructuralSchema(DOOR)
_BALL_SCHEMA = ObjectStructuralSchema(BALL)
_BOX_SCHEMA = ObjectStructuralSchema(BOX)
_WATER_SCHEMA = ObjectStructuralSchema(WATER)
_JUICE_SCHEMA = ObjectStructuralSchema(JUICE)
_BOX_SCHEMA = ObjectStructuralSchema(BOX)
_MILK_SCHEMA = ObjectStructuralSchema(MILK)
_HAT_SCHEMA = ObjectStructuralSchema(HAT)
_COOKIE_SCHEMA = ObjectStructuralSchema(COOKIE)
_CUP_SCHEMA = ObjectStructuralSchema(CUP)
_BOOK_SCHEMA = ObjectStructuralSchema(BOOK)
_HAND_SCHEMA = ObjectStructuralSchema(HAND)
_HEAD_SCHEMA = ObjectStructuralSchema(HEAD)
_GROUND_SCHEMA = ObjectStructuralSchema(GROUND)

# Hierarchical structure of objects
_TORSO_SCHEMA = ObjectStructuralSchema(_TORSO)
_LEG_SCHEMA = ObjectStructuralSchema(_LEG)
_CHAIRBACK_SCHEMA = ObjectStructuralSchema(_CHAIR_BACK)
_CHAIR_SEAT_SCHEMA = ObjectStructuralSchema(_CHAIR_SEAT)
_TABLETOP_SCHEMA = ObjectStructuralSchema(_TABLETOP)
_TAIL_SCHEMA = ObjectStructuralSchema(_TAIL)
_WING_SCHEMA = ObjectStructuralSchema(_WING)
_ARM_SEGMENT_SCHEMA = ObjectStructuralSchema(_ARM_SEGMENT)
_ROOF_SCHEMA = ObjectStructuralSchema(_ROOF)
_WALL_SCHEMA = ObjectStructuralSchema(_WALL)
_TIRE_SCHEMA = ObjectStructuralSchema(_TIRE)
_FLATBED_SCHEMA = ObjectStructuralSchema(_FLATBED)
_BODY_SCHEMA = ObjectStructuralSchema(_BODY)

# schemata describing the sub-object structural nature of a Human Arm
_ARM_SCHEMA_HAND = SubObject(_HAND_SCHEMA)
_ARM_SCHEMA_UPPER = SubObject(
    _ARM_SEGMENT_SCHEMA
)  # Is that the correct sub-object we want?
_ARM_SCHEMA_LOWER = SubObject(_ARM_SEGMENT_SCHEMA)

_ARM_SCHEMA = ObjectStructuralSchema(
    _ARM,
    sub_objects=[_ARM_SCHEMA_HAND, _ARM_SCHEMA_LOWER, _ARM_SCHEMA_UPPER],
    sub_object_relations=flatten_relations(
        [contacts([_ARM_SCHEMA_UPPER, _ARM_SCHEMA_HAND], _ARM_SCHEMA_LOWER)]
    ),
)

# schemata describing the sub-object structural nature of a Person
_PERSON_SCHEMA_HEAD = SubObject(_HEAD_SCHEMA)
_PERSON_SCHEMA_TORSO = SubObject(_TORSO_SCHEMA)
_PERSON_SCHEMA_LEFT_ARM = SubObject(_ARM_SCHEMA)
_PERSON_SCHEMA_RIGHT_ARM = SubObject(_ARM_SCHEMA)
_PERSON_SCHEMA_LEFT_LEG = SubObject(_LEG_SCHEMA)
_PERSON_SCHEMA_RIGHT_LEG = SubObject(_LEG_SCHEMA)

_PERSON_SCHEMA_APPENDAGES = [
    _PERSON_SCHEMA_LEFT_ARM,
    _PERSON_SCHEMA_LEFT_LEG,
    _PERSON_SCHEMA_RIGHT_ARM,
    _PERSON_SCHEMA_RIGHT_LEG,
    _PERSON_SCHEMA_HEAD,
]
_PERSON_SCHEMA = ObjectStructuralSchema(
    PERSON,
    sub_objects=[
        _PERSON_SCHEMA_HEAD,
        _PERSON_SCHEMA_TORSO,
        _PERSON_SCHEMA_LEFT_ARM,
        _PERSON_SCHEMA_RIGHT_ARM,
        _PERSON_SCHEMA_LEFT_LEG,
        _PERSON_SCHEMA_RIGHT_LEG,
    ],
    sub_object_relations=flatten_relations(
        [
            above(_PERSON_SCHEMA_HEAD, _PERSON_SCHEMA_TORSO),
            bigger_than(_PERSON_SCHEMA_TORSO, _PERSON_SCHEMA_HEAD),
            contacts(_PERSON_SCHEMA_TORSO, _PERSON_SCHEMA_APPENDAGES),
        ]
    ),
)


# schemata describing the sub-object structural nature of a Chair
_CHAIR_SCHEMA_BACK = SubObject(_CHAIRBACK_SCHEMA)
_CHAIR_SCHEMA_LEG_1 = SubObject(_LEG_SCHEMA)
_CHAIR_SCHEMA_LEG_2 = SubObject(_LEG_SCHEMA)
_CHAIR_SCHEMA_LEG_3 = SubObject(_LEG_SCHEMA)
_CHAIR_SCHEMA_LEG_4 = SubObject(_LEG_SCHEMA)
_CHAIR_SCHEMA_SEAT = SubObject(_CHAIR_SEAT_SCHEMA)
_CHAIR_LEGS = [
    _CHAIR_SCHEMA_LEG_1,
    _CHAIR_SCHEMA_LEG_2,
    _CHAIR_SCHEMA_LEG_3,
    _CHAIR_SCHEMA_LEG_4,
]

_CHAIR_SCHEMA = ObjectStructuralSchema(
    CHAIR,
    sub_objects=[
        _CHAIR_SCHEMA_BACK,
        _CHAIR_SCHEMA_SEAT,
        _CHAIR_SCHEMA_LEG_1,
        _CHAIR_SCHEMA_LEG_2,
        _CHAIR_SCHEMA_LEG_3,
        _CHAIR_SCHEMA_LEG_4,
    ],
    sub_object_relations=flatten_relations(
        [
            contacts(_CHAIR_LEGS, _CHAIR_SCHEMA_SEAT),
            above(_CHAIR_SCHEMA_SEAT, _CHAIR_LEGS),
            contacts(_CHAIR_SCHEMA_BACK, _CHAIR_SCHEMA_SEAT),
            above(_CHAIR_SCHEMA_BACK, _CHAIR_SCHEMA_SEAT),
        ]
    ),
)

# schemata describing the sub-object structural nature of a Table
_TABLE_SCHEMA_LEG_1 = SubObject(_LEG_SCHEMA)
_TABLE_SCHEMA_LEG_2 = SubObject(_LEG_SCHEMA)
_TABLE_SCHEMA_LEG_3 = SubObject(_LEG_SCHEMA)
_TABLE_SCHEMA_LEG_4 = SubObject(_LEG_SCHEMA)
_TABLE_SCHEMA_TABLETOP = SubObject(_TABLETOP_SCHEMA)
_TABLE_LEGS = [
    _TABLE_SCHEMA_LEG_1,
    _TABLE_SCHEMA_LEG_2,
    _TABLE_SCHEMA_LEG_3,
    _TABLE_SCHEMA_LEG_4,
]

_TABLE_SCHEMA = ObjectStructuralSchema(
    TABLE,
    sub_objects=[
        _TABLE_SCHEMA_LEG_1,
        _TABLE_SCHEMA_LEG_2,
        _TABLE_SCHEMA_LEG_3,
        _TABLE_SCHEMA_LEG_4,
        _TABLE_SCHEMA_TABLETOP,
    ],
    sub_object_relations=flatten_relations(
        [
            # Relationship of tabletop to the legs
            contacts(_TABLE_SCHEMA_TABLETOP, _TABLE_LEGS),
            above(_TABLE_SCHEMA_TABLETOP, _TABLE_LEGS),
        ]
    ),
)

# schemata describing the sub-object structural nature of a dog
_DOG_SCHEMA_LEG_1 = SubObject(_LEG_SCHEMA)
_DOG_SCHEMA_LEG_2 = SubObject(_LEG_SCHEMA)
_DOG_SCHEMA_LEG_3 = SubObject(_LEG_SCHEMA)
_DOG_SCHEMA_LEG_4 = SubObject(_LEG_SCHEMA)
_DOG_SCHEMA_TORSO = SubObject(_TORSO_SCHEMA)
_DOG_SCHEMA_HEAD = SubObject(_HEAD_SCHEMA)
_DOG_SCHEMA_TAIL = SubObject(_TAIL_SCHEMA)

_DOG_LEGS = [_DOG_SCHEMA_LEG_1, _DOG_SCHEMA_LEG_2, _DOG_SCHEMA_LEG_3, _DOG_SCHEMA_LEG_4]

_DOG_APPENDAGES = [
    _DOG_SCHEMA_LEG_1,
    _DOG_SCHEMA_LEG_2,
    _DOG_SCHEMA_LEG_3,
    _DOG_SCHEMA_LEG_4,
    _DOG_SCHEMA_HEAD,
    _DOG_SCHEMA_TAIL,
]

_DOG_SCHEMA = ObjectStructuralSchema(
    DOG,
    sub_objects=[
        _DOG_SCHEMA_HEAD,
        _DOG_SCHEMA_TORSO,
        _DOG_SCHEMA_TAIL,
        _DOG_SCHEMA_LEG_1,
        _DOG_SCHEMA_LEG_2,
        _DOG_SCHEMA_LEG_3,
        _DOG_SCHEMA_LEG_4,
    ],
    sub_object_relations=flatten_relations(
        [
            contacts(_DOG_SCHEMA_TORSO, _DOG_APPENDAGES),
            above(_DOG_SCHEMA_HEAD, _DOG_SCHEMA_TORSO),
            above(_DOG_SCHEMA_TORSO, _DOG_LEGS),
            bigger_than(_DOG_SCHEMA_TORSO, _DOG_SCHEMA_TAIL),
        ]
    ),
)

# schemata describing the sub-object structural nature of a bird
_BIRD_SCHEMA_HEAD = SubObject(_HEAD_SCHEMA)
_BIRD_SCHEMA_TORSO = SubObject(_TORSO_SCHEMA)
_BIRD_SCHEMA_LEFT_LEG = SubObject(_LEG_SCHEMA)
_BIRD_SCHEMA_RIGHT_LEG = SubObject(_LEG_SCHEMA)
_BIRD_SCHEMA_TAIL = SubObject(_TAIL_SCHEMA)
_BIRD_SCHEMA_LEFT_WING = SubObject(_WING_SCHEMA)
_BIRD_SCHEMA_RIGHT_WING = SubObject(_WING_SCHEMA)
_BIRD_LEGS = [_BIRD_SCHEMA_LEFT_LEG, _BIRD_SCHEMA_RIGHT_LEG]
_BIRD_WINGS = [_BIRD_SCHEMA_LEFT_WING, _BIRD_SCHEMA_RIGHT_WING]
_BIRD_APPENDAGES = flatten(
    [_BIRD_LEGS, _BIRD_WINGS, [_BIRD_SCHEMA_HEAD, _BIRD_SCHEMA_TAIL]]
)

# Bird designed with a Robin or similar garden bird in mind
_BIRD_SCHEMA = ObjectStructuralSchema(
    BIRD,
    sub_objects=[
        _BIRD_SCHEMA_HEAD,
        _BIRD_SCHEMA_TORSO,
        _BIRD_SCHEMA_LEFT_LEG,
        _BIRD_SCHEMA_RIGHT_LEG,
        _BIRD_SCHEMA_LEFT_WING,
        _BIRD_SCHEMA_RIGHT_WING,
        _BIRD_SCHEMA_TAIL,
    ],
    sub_object_relations=flatten_relations(
        [
            contacts(_BIRD_SCHEMA_TORSO, _BIRD_APPENDAGES),
            above(_BIRD_SCHEMA_HEAD, _BIRD_SCHEMA_TORSO),
            above(_BIRD_SCHEMA_TORSO, _BIRD_LEGS),
            bigger_than(_BIRD_SCHEMA_TORSO, _BIRD_SCHEMA_HEAD),
            bigger_than(_BIRD_SCHEMA_TORSO, _BIRD_LEGS),
        ]
    ),
)

# schemata describing the sub-object structural nature of a house
_HOUSE_SCHEMA_ROOF = SubObject(_ROOF_SCHEMA)
_HOUSE_SCHEMA_GROUND_FLOOR = SubObject(_WALL_SCHEMA)

# House modeled after a simple 1 story home as commonly seen in child's books
# Stick example below -- ASCII art perhaps isn't the best demonstration form
#      / \
#    /     \
#  /         \
# /           \
# -------------
# | []  _  [] |
# [----| |----]
_HOUSE_SCHEMA = ObjectStructuralSchema(
    HOUSE,
    sub_objects=[_HOUSE_SCHEMA_ROOF, _HOUSE_SCHEMA_GROUND_FLOOR],
    sub_object_relations=flatten_relations(
        [
            contacts(_HOUSE_SCHEMA_ROOF, _HOUSE_SCHEMA_GROUND_FLOOR),
            above(_HOUSE_SCHEMA_ROOF, _HOUSE_SCHEMA_GROUND_FLOOR),
        ]
    ),
)

# schemata describing the sub-object structural nature of a car
_CAR_SCHEMA_FRONT_LEFT_TIRE = SubObject(_TIRE_SCHEMA)
_CAR_SCHEMA_FRONT_RIGHT_TIRE = SubObject(_TIRE_SCHEMA)
_CAR_SCHEMA_REAR_LEFT_TIRE = SubObject(_TIRE_SCHEMA)
_CAR_SCHEMA_REAR_RIGHT_TIRE = SubObject(_TIRE_SCHEMA)
_CAR_SCHEMA_BODY = SubObject(_BODY_SCHEMA)
_CAR_SCHEMA_TIRES = [
    _CAR_SCHEMA_FRONT_LEFT_TIRE,
    _CAR_SCHEMA_FRONT_RIGHT_TIRE,
    _CAR_SCHEMA_REAR_LEFT_TIRE,
    _CAR_SCHEMA_REAR_RIGHT_TIRE,
]

# Improve Car Stuctural Schema once surfaces are introduced
# Git Issue: https://github.com/isi-vista/adam/issues/69
_CAR_SCHEMA = ObjectStructuralSchema(
    CAR,
    sub_objects=[
        _CAR_SCHEMA_FRONT_LEFT_TIRE,
        _CAR_SCHEMA_FRONT_RIGHT_TIRE,
        _CAR_SCHEMA_REAR_LEFT_TIRE,
        _CAR_SCHEMA_REAR_RIGHT_TIRE,
        _CAR_SCHEMA_BODY,
    ],
    sub_object_relations=flatten_relations(
        [contacts(_CAR_SCHEMA_TIRES, _CAR_SCHEMA_BODY)]
    ),
)

# schemata describing the sub-object structural nature of a truck cab
_TRUCK_CAB_TIRE_1 = SubObject(_TIRE_SCHEMA)
_TRUCK_CAB_TIRE_2 = SubObject(_TIRE_SCHEMA)
_TRUCK_CAB_TIRE_3 = SubObject(_TIRE_SCHEMA)
_TRUCK_CAB_TIRE_4 = SubObject(_TIRE_SCHEMA)
_TRUCK_CAB_BODY = SubObject(_BODY_SCHEMA)

_TRUCK_CAB_TIRES = [
    _TRUCK_CAB_TIRE_1,
    _TRUCK_CAB_TIRE_2,
    _TRUCK_CAB_TIRE_3,
    _TRUCK_CAB_TIRE_4,
]

_TRUCK_CAB_SCHEMA = ObjectStructuralSchema(
    _TRUCK_CAB,
    sub_objects=[
        _TRUCK_CAB_TIRE_1,
        _TRUCK_CAB_TIRE_2,
        _TRUCK_CAB_TIRE_3,
        _TRUCK_CAB_TIRE_4,
        _TRUCK_CAB_BODY,
    ],
    sub_object_relations=flatten_relations(
        [
            above(_TRUCK_CAB_BODY, _TRUCK_CAB_TIRES),
            contacts(_TRUCK_CAB_BODY, _TRUCK_CAB_TIRES),
        ]
    ),
)

# schemata describing the sub-object structural nature of a truck trailer
_TRUCK_TRAILER_TIRE_1 = SubObject(_TIRE_SCHEMA)
_TRUCK_TRAILER_TIRE_2 = SubObject(_TIRE_SCHEMA)
_TRUCK_TRAILER_TIRE_3 = SubObject(_TIRE_SCHEMA)
_TRUCK_TRAILER_TIRE_4 = SubObject(_TIRE_SCHEMA)
_TRUCK_TRAILER_FLATBED = SubObject(_FLATBED_SCHEMA)
_TRUCK_TRAILER_TIRES = [
    _TRUCK_TRAILER_TIRE_1,
    _TRUCK_TRAILER_TIRE_2,
    _TRUCK_TRAILER_TIRE_3,
    _TRUCK_TRAILER_TIRE_4,
]

_TRUCK_TRAILER_SCHEMA = ObjectStructuralSchema(
    _TRAILER,
    sub_objects=[
        _TRUCK_TRAILER_TIRE_1,
        _TRUCK_TRAILER_TIRE_2,
        _TRUCK_TRAILER_TIRE_3,
        _TRUCK_TRAILER_TIRE_4,
        _TRUCK_TRAILER_FLATBED,
    ],
    sub_object_relations=flatten_relations(
        [
            contacts(_TRUCK_TRAILER_FLATBED, _TRUCK_TRAILER_TIRES),
            above(_TRUCK_TRAILER_FLATBED, _TRUCK_TRAILER_TIRES),
            bigger_than(_TRUCK_TRAILER_FLATBED, _TRUCK_TRAILER_TIRES),
        ]
    ),
)

# Truck in mind is a Semi Trailer with flat bed trailer
# Schemata describing the sub-object structural nature of a truck
_TRUCK_SCHEMA_CAB = SubObject(_TRUCK_CAB_SCHEMA)
_TRUCK_SCHEMA_TRAILER = SubObject(_TRUCK_TRAILER_SCHEMA)

_TRUCK_SCHEMA = ObjectStructuralSchema(
    TRUCK,
    sub_objects=[_TRUCK_SCHEMA_CAB, _TRUCK_SCHEMA_TRAILER],
    sub_object_relations=flatten_relations(
        [
            contacts(_TRUCK_SCHEMA_CAB, _TRUCK_SCHEMA_TRAILER),
            bigger_than(_TRUCK_SCHEMA_TRAILER, _TRUCK_SCHEMA_CAB),
        ]
    ),
)

_PUT_AGENT = SituationObject(THING, properties=[ANIMATE], debug_handle="put_agent")
_PUT_THEME = SituationObject(THING, debug_handle="put_theme")
_PUT_GOAL = SituationObject(THING, debug_handle="put_goal")
_PUT_MANIPULATOR = SituationObject(
    THING, properties=[CAN_MANIPULATE_OBJECTS], debug_handle="put_manipulator"
)

_CONTACTING_MANIPULATOR = Region(
    reference_object=_PUT_MANIPULATOR, distance=EXTERIOR_BUT_IN_CONTACT
)

_PUT_ACTION_DESCRIPTION = ActionDescription(
    frames=[
        ActionDescriptionFrame({AGENT: _PUT_AGENT, THEME: _PUT_THEME, GOAL: _PUT_GOAL})
    ],
    during=DuringAction(
        paths=[
            (_PUT_THEME, SpatialPath(FROM, _CONTACTING_MANIPULATOR)),
            (_PUT_THEME, SpatialPath(TO, _PUT_GOAL)),
        ]
    ),
    enduring_conditions=[
        Relation(SMALLER_THAN, _PUT_THEME, _PUT_AGENT),
        Relation(PART_OF, _PUT_MANIPULATOR, _PUT_AGENT),
    ],
    preconditions=[
        Relation(IN_REGION, _PUT_THEME, _CONTACTING_MANIPULATOR),
        # THEME is not already located in GOAL
        Relation(IN_REGION, _PUT_THEME, _PUT_GOAL, negated=True),
    ],
    postconditions=[
        Relation(IN_REGION, _PUT_THEME, _CONTACTING_MANIPULATOR, negated=True),
        Relation(IN_REGION, _PUT_THEME, _PUT_GOAL),
    ],
)

_PUSH_AGENT = SituationObject(THING, properties=[ANIMATE])
_PUSH_THEME = SituationObject(INANIMATE_OBJECT)
_PUSH_GOAL = SituationObject(THING, debug_handle="push_goal")
_PUSH_MANIPULATOR = SituationObject(THING, properties=[CAN_MANIPULATE_OBJECTS])


_PUSH_ACTION_DESCRIPTION = ActionDescription(
    frames=[
        ActionDescriptionFrame({AGENT: _PUSH_AGENT, THEME: _PUSH_THEME, GOAL: _PUSH_GOAL})
    ],
    during=DuringAction(
        continuously=flatten_relations([contacts(_PUT_MANIPULATOR, _PUT_THEME)]),
        paths=[(_PUSH_THEME, SpatialPath(TO, _PUT_GOAL))],
    ),
    enduring_conditions=[
        partOf(_PUSH_MANIPULATOR, _PUSH_AGENT),
        bigger_than(_PUSH_AGENT, _PUSH_THEME),
    ],
    preconditions=[
        contacts(_PUSH_MANIPULATOR, _PUSH_THEME),
        Relation(IN_REGION, _PUSH_THEME, _PUSH_GOAL, negated=True),
    ],
    postconditions=[Relation(IN_REGION, _PUSH_THEME, _PUSH_GOAL)],
    # TODO: encode that the THEME's vertical position does not significantly change,
    # unless there is e.g. a ramp
)

_GO_AGENT = SituationObject(THING, properties=[SELF_MOVING])
_GO_GOAL = SituationObject(THING)

_GO_ACTION_DESCRIPTION = ActionDescription(
    frames=[ActionDescriptionFrame({AGENT: _GO_AGENT, GOAL: _GO_GOAL})],
    during=DuringAction(paths=[(_GO_AGENT, SpatialPath(TO, _GO_GOAL))]),
    postconditions=[Relation(IN_REGION, _GO_AGENT, _GO_GOAL)],
)

<<<<<<< HEAD
_PUSH_AGENT = SituationObject(THING, properties=[ANIMATE])
_PUSH_THEME = SituationObject(THING)
_PUSH_GOAL = SituationObject(THING)
_PUSH_MANIPULATOR = SituationObject(THING, properties=[CAN_MANIPULATE_OBJECTS])

_PUSH_ACTION_DESCRIPTION = ActionDescription(
    frames=[
        ActionDescriptionFrame({AGENT: _PUSH_AGENT, THEME: _PUSH_THEME, GOAL: _PUSH_GOAL})
    ],
    preconditions=[],
    postconditions=[],
)

_GO_AGENT = SituationObject(THING, properties=[ANIMATE])
_GO_GOAL = SituationObject(THING)

_GO_ACTION_DESCRIPTION = ActionDescription(
    frames=[ActionDescriptionFrame({AGENT: _GO_AGENT, GOAL: _GO_GOAL})],
    preconditions=[],
    postconditions=[
        # TODO: that AGENT is located in GOAL
    ],
)

=======
>>>>>>> 19a1c3c1
_COME_AGENT = SituationObject(THING, properties=[ANIMATE])
_COME_GOAL = SituationObject(THING)

_COME_ACTION_DESCRIPTION = ActionDescription(
    frames=[
        ActionDescriptionFrame(
            # AGENT comes to DESTINATION
            {AGENT: _COME_AGENT, GOAL: _COME_GOAL}
        )
    ],
<<<<<<< HEAD
    preconditions=[],
    # TODO: that speaker is located in GOAL?
    postconditions=[
        # TODO: that AGENT is located in GOAL
    ],
=======
    preconditions=[Relation(IN_REGION, _COME_AGENT, _COME_GOAL, negated=True)],
    during=DuringAction(paths=[(_COME_AGENT, SpatialPath(TO, _COME_GOAL))]),
    postconditions=[Relation(IN_REGION, _COME_AGENT, _COME_GOAL)],
    # TODO: encode that the new location is relatively closer to the
    # learner or speaker than the old location
>>>>>>> 19a1c3c1
)

_TAKE_AGENT = SituationObject(THING, properties=[ANIMATE])
_TAKE_THEME = SituationObject(THING)
_TAKE_GOAL = SituationObject(THING)
_TAKE_MANIPULATOR = SituationObject(THING, properties=[CAN_MANIPULATE_OBJECTS])

_TAKE_ACTION_DESCRIPTION = ActionDescription(
<<<<<<< HEAD
    frames=[
        ActionDescriptionFrame({AGENT: _TAKE_AGENT, THEME: _TAKE_THEME, GOAL: _TAKE_GOAL})
    ],
    preconditions=[
        SituationRelation(SMALLER_THAN, _TAKE_THEME, _TAKE_AGENT),
        # SituationRelation(PART_OF, _TAKE_MANIPULATOR, _TAKE_AGENT),
    ],
    postconditions=[SituationRelation(CONTACTS, _TAKE_MANIPULATOR, _TAKE_THEME)],
)

_EAT_AGENT = SituationObject(THING, properties=[ANIMATE])
_EAT_THEME = SituationObject(THING, properties=[EDIBLE])
_EAT_MANIPULATOR = SituationObject(THING, properties=[CAN_MANIPULATE_OBJECTS])

_EAT_ACTION_DESCRIPTION = ActionDescription(
    frames=[ActionDescriptionFrame({AGENT: _EAT_AGENT, THEME: _EAT_THEME})],
    preconditions=[
        SituationRelation(SMALLER_THAN, _EAT_THEME, _EAT_AGENT),
        # SituationRelation(PART_OF, _EAT_MANIPULATOR, _EAT_AGENT),
    ],
    postconditions=[
        SituationRelation(CONTACTS, _EAT_MANIPULATOR, _EAT_THEME)
        # TODO: that THEME is located in AGENT?
    ],
)

_GIVE_AGENT = SituationObject(THING, properties=[ANIMATE])
_GIVE_THEME = SituationObject(THING)
_GIVE_GOAL = SituationObject(THING, properties=[ANIMATE])
_GIVE_MANIPULATOR = SituationObject(THING, properties=[CAN_MANIPULATE_OBJECTS])
=======
    frames=[ActionDescriptionFrame({AGENT: _TAKE_AGENT, THEME: _TAKE_THEME})],
    enduring_conditions=[
        bigger_than(_TAKE_AGENT, _TAKE_THEME),
        partOf(_TAKE_MANIPULATOR, _TAKE_AGENT),
    ],
    preconditions=[negate(has(_TAKE_AGENT, _TAKE_THEME))],
    postconditions=[has(_TAKE_AGENT, _TAKE_THEME)],
)

_EAT_AGENT = SituationObject(THING, properties=[ANIMATE])
_EAT_THEME = SituationObject(INANIMATE_OBJECT, properties=[EDIBLE])

_EAT_ACTION_DESCRIPTION = ActionDescription(
    frames=[ActionDescriptionFrame({AGENT: _EAT_AGENT, THEME: _EAT_THEME})],
    enduring_conditions=[bigger_than(_EAT_AGENT, _EAT_THEME)],
    postconditions=[inside(_EAT_THEME, _EAT_AGENT)],
    # TODO: express role of mouth
)

_GIVE_AGENT = SituationObject(THING, properties=[ANIMATE])
_GIVE_THEME = SituationObject(INANIMATE_OBJECT)
_GIVE_GOAL = SituationObject(THING, properties=[ANIMATE])
_GIVE_AGENT_MANIPULATOR = SituationObject(THING, properties=[CAN_MANIPULATE_OBJECTS])
>>>>>>> 19a1c3c1
_GIVE_GOAL_MANIPULATOR = SituationObject(THING, properties=[CAN_MANIPULATE_OBJECTS])

_GIVE_ACTION_DESCRIPTION = ActionDescription(
    frames=[
        ActionDescriptionFrame({AGENT: _GIVE_AGENT, THEME: _GIVE_THEME, GOAL: _GIVE_GOAL})
    ],
<<<<<<< HEAD
    preconditions=[
        SituationRelation(SMALLER_THAN, _GIVE_THEME, _GIVE_AGENT),
        # SituationRelation(PART_OF, _GIVE_MANIPULATOR, _GIVE_AGENT),
        # SituationRelation(PART_OF, _GIVE_GOAL_MANIPULATOR, _GIVE_GOAL),
    ],
    postconditions=[SituationRelation(CONTACTS, _GIVE_GOAL_MANIPULATOR, _GIVE_THEME)],
)

_TURN_AGENT = SituationObject(THING, properties=[ANIMATE])
_TURN_THEME = SituationObject(THING)
_TURN_MANIPULATOR = SituationObject(THING, properties=[CAN_MANIPULATE_OBJECTS])

_TURN_ACTION_DESCRIPTION = ActionDescription(
    frames=[ActionDescriptionFrame({AGENT: _TURN_AGENT, THEME: _TURN_THEME})],
    preconditions=[
        SituationRelation(SMALLER_THAN, _TURN_THEME, _TURN_AGENT),
        # SituationRelation(PART_OF, _TURN_MANIPULATOR, _TURN_AGENT),
    ],
    postconditions=[
        SituationRelation(CONTACTS, _TURN_MANIPULATOR, _TURN_THEME),
        # TODO: that THEME is facing a new angle?
    ],
)

_SIT_AGENT = SituationObject(THING, properties=[ANIMATE])
_SIT_GOAL = SituationObject(THING)

_SIT_ACTION_DESCRIPTION = ActionDescription(
    frames=[ActionDescriptionFrame({AGENT: _SIT_AGENT, GOAL: _SIT_GOAL})],
    preconditions=[],
    postconditions=[SituationRelation(CONTACTS, _SIT_AGENT, _SIT_GOAL)],
)

_DRINK_AGENT = SituationObject(THING, properties=[ANIMATE])
_DRINK_THEME = SituationObject(THING, properties=[LIQUID])
_DRINK_MANIPULATOR = SituationObject(THING, properties=[CAN_MANIPULATE_OBJECTS])
_DRINK_CONTAINER = SituationObject(THING, properties=[HOLLOW])

_DRINK_ACTION_DESCRIPTION = ActionDescription(
    frames=[ActionDescriptionFrame({AGENT: _DRINK_AGENT, THEME: _DRINK_THEME})],
    preconditions=[
        SituationRelation(SMALLER_THAN, _DRINK_CONTAINER, _DRINK_AGENT),
        SituationRelation(CONTACTS, _DRINK_MANIPULATOR, _DRINK_CONTAINER),
        # TODO: that THEME is inside CONTAINER
        # SituationRelation(PART_OF, _EAT_MANIPULATOR, _EAT_AGENT),
    ],
    postconditions=[
        # TODO: that THEME is located in AGENT?
    ],
)

_FALL_PATIENT = SituationObject(THING)
_FALL_GOAL = SituationObject(THING)

_FALL_ACTION_DESCRIPTION = ActionDescription(
    frames=[ActionDescriptionFrame({AGENT: _FALL_PATIENT, GOAL: _FALL_GOAL})],
    preconditions=[
        # TODO: that PATIENT coordinates are higher than GOAL coordinates
    ],
    postconditions=[SituationRelation(CONTACTS, _FALL_PATIENT, _FALL_GOAL)],
)

_PUSH_AGENT = SituationObject(THING, properties=[ANIMATE])
_PUSH_THEME = SituationObject(THING)
_PUSH_GOAL = SituationObject(THING)
_PUSH_MANIPULATOR = SituationObject(THING, properties=[CAN_MANIPULATE_OBJECTS])

_PUSH_ACTION_DESCRIPTION = ActionDescription(
    frames=[
        ActionDescriptionFrame({AGENT: _PUSH_AGENT, THEME: _PUSH_THEME, GOAL: _PUSH_GOAL})
    ],
    preconditions=[],
    postconditions=[],
)

_GO_AGENT = SituationObject(THING, properties=[ANIMATE])
_GO_GOAL = SituationObject(THING)

_GO_ACTION_DESCRIPTION = ActionDescription(
    frames=[ActionDescriptionFrame({AGENT: _GO_AGENT, GOAL: _GO_GOAL})],
    preconditions=[],
    postconditions=[
        # TODO: that AGENT is located in GOAL
    ],
)

_COME_AGENT = SituationObject(THING, properties=[ANIMATE])
_COME_GOAL = SituationObject(THING)

_COME_ACTION_DESCRIPTION = ActionDescription(
    frames=[
        ActionDescriptionFrame(
            # AGENT comes to DESTINATION
            {AGENT: _COME_AGENT, GOAL: _COME_GOAL}
        )
    ],
    preconditions=[],
    # TODO: that speaker is located in GOAL?
    postconditions=[
        # TODO: that AGENT is located in GOAL
    ],
)

_TAKE_AGENT = SituationObject(THING, properties=[ANIMATE])
_TAKE_THEME = SituationObject(THING)
_TAKE_GOAL = SituationObject(THING)
_TAKE_MANIPULATOR = SituationObject(THING, properties=[CAN_MANIPULATE_OBJECTS])

_TAKE_ACTION_DESCRIPTION = ActionDescription(
    frames=[
        ActionDescriptionFrame({AGENT: _TAKE_AGENT, THEME: _TAKE_THEME, GOAL: _TAKE_GOAL})
    ],
    preconditions=[
        SituationRelation(SMALLER_THAN, _TAKE_THEME, _TAKE_AGENT),
        # SituationRelation(PART_OF, _TAKE_MANIPULATOR, _TAKE_AGENT),
    ],
    postconditions=[SituationRelation(CONTACTS, _TAKE_MANIPULATOR, _TAKE_THEME)],
)

_EAT_AGENT = SituationObject(THING, properties=[ANIMATE])
_EAT_THEME = SituationObject(THING, properties=[EDIBLE])
_EAT_MANIPULATOR = SituationObject(THING, properties=[CAN_MANIPULATE_OBJECTS])

_EAT_ACTION_DESCRIPTION = ActionDescription(
    frames=[ActionDescriptionFrame({AGENT: _EAT_AGENT, THEME: _EAT_THEME})],
    preconditions=[
        SituationRelation(SMALLER_THAN, _EAT_THEME, _EAT_AGENT),
        # SituationRelation(PART_OF, _EAT_MANIPULATOR, _EAT_AGENT),
    ],
    postconditions=[
        SituationRelation(CONTACTS, _EAT_MANIPULATOR, _EAT_THEME)
        # TODO: that THEME is located in AGENT?
    ],
)

_GIVE_AGENT = SituationObject(THING, properties=[ANIMATE])
_GIVE_THEME = SituationObject(THING)
_GIVE_GOAL = SituationObject(THING, properties=[ANIMATE])
_GIVE_MANIPULATOR = SituationObject(THING, properties=[CAN_MANIPULATE_OBJECTS])
_GIVE_GOAL_MANIPULATOR = SituationObject(THING, properties=[CAN_MANIPULATE_OBJECTS])

_GIVE_ACTION_DESCRIPTION = ActionDescription(
    frames=[
        ActionDescriptionFrame({AGENT: _GIVE_AGENT, THEME: _GIVE_THEME, GOAL: _GIVE_GOAL})
    ],
    preconditions=[
        SituationRelation(SMALLER_THAN, _GIVE_THEME, _GIVE_AGENT),
        # SituationRelation(PART_OF, _GIVE_MANIPULATOR, _GIVE_AGENT),
        # SituationRelation(PART_OF, _GIVE_GOAL_MANIPULATOR, _GIVE_GOAL),
    ],
    postconditions=[SituationRelation(CONTACTS, _GIVE_GOAL_MANIPULATOR, _GIVE_THEME)],
=======
    enduring_conditions=[
        bigger_than(_GIVE_AGENT, _GIVE_THEME),
        bigger_than(_GIVE_GOAL, _GIVE_THEME),
        partOf(_GIVE_AGENT_MANIPULATOR, _GIVE_AGENT),
        partOf(_GIVE_GOAL_MANIPULATOR, _GIVE_GOAL),
    ],
    preconditions=[
        has(_GIVE_AGENT, _GIVE_THEME),
        negate(has(_GIVE_GOAL, _GIVE_THEME)),
        contacts(_GIVE_AGENT_MANIPULATOR, _GIVE_THEME),
        negate(contacts(_GIVE_GOAL_MANIPULATOR, _GIVE_THEME)),
    ],
    postconditions=[
        negate(has(_GIVE_AGENT, _GIVE_THEME)),
        has(_GIVE_GOAL, _GIVE_THEME),
        negate(contacts(_GIVE_AGENT_MANIPULATOR, _GIVE_THEME)),
        contacts(_GIVE_GOAL_MANIPULATOR, _GIVE_THEME),
    ],
>>>>>>> 19a1c3c1
)

_TURN_AGENT = SituationObject(THING, properties=[ANIMATE])
_TURN_THEME = SituationObject(THING)
_TURN_MANIPULATOR = SituationObject(THING, properties=[CAN_MANIPULATE_OBJECTS])

_TURN_ACTION_DESCRIPTION = ActionDescription(
    frames=[ActionDescriptionFrame({AGENT: _TURN_AGENT, THEME: _TURN_THEME})],
<<<<<<< HEAD
    preconditions=[
        SituationRelation(SMALLER_THAN, _TURN_THEME, _TURN_AGENT),
        # SituationRelation(PART_OF, _TURN_MANIPULATOR, _TURN_AGENT),
    ],
    postconditions=[
        SituationRelation(CONTACTS, _TURN_MANIPULATOR, _TURN_THEME),
        # TODO: that THEME is facing a new angle?
    ],
=======
    during=DuringAction(
        paths=[
            (
                _TURN_THEME,
                SpatialPath(
                    operator=None,
                    reference_object=_TURN_THEME,
                    reference_axis=Axis.primary_of(_TURN_THEME),
                    orientation_changed=True,
                ),
            )
        ]
    ),
>>>>>>> 19a1c3c1
)

_SIT_AGENT = SituationObject(THING, properties=[ANIMATE])
_SIT_GOAL = SituationObject(THING)

_SIT_ACTION_DESCRIPTION = ActionDescription(
    frames=[ActionDescriptionFrame({AGENT: _SIT_AGENT, GOAL: _SIT_GOAL})],
<<<<<<< HEAD
    preconditions=[],
    postconditions=[SituationRelation(CONTACTS, _SIT_AGENT, _SIT_GOAL)],
=======
    preconditions=[negate(contacts(_SIT_AGENT, _SIT_GOAL))],
    postconditions=[contacts(_SIT_AGENT, _SIT_GOAL), above(_SIT_AGENT, _SIT_GOAL)],
>>>>>>> 19a1c3c1
)

_DRINK_AGENT = SituationObject(THING, properties=[ANIMATE])
_DRINK_THEME = SituationObject(THING, properties=[LIQUID])
<<<<<<< HEAD
_DRINK_MANIPULATOR = SituationObject(THING, properties=[CAN_MANIPULATE_OBJECTS])
=======
>>>>>>> 19a1c3c1
_DRINK_CONTAINER = SituationObject(THING, properties=[HOLLOW])

_DRINK_ACTION_DESCRIPTION = ActionDescription(
    frames=[ActionDescriptionFrame({AGENT: _DRINK_AGENT, THEME: _DRINK_THEME})],
    preconditions=[
<<<<<<< HEAD
        SituationRelation(SMALLER_THAN, _DRINK_CONTAINER, _DRINK_AGENT),
        SituationRelation(CONTACTS, _DRINK_MANIPULATOR, _DRINK_CONTAINER),
        # TODO: that THEME is inside CONTAINER
        # SituationRelation(PART_OF, _EAT_MANIPULATOR, _EAT_AGENT),
    ],
    postconditions=[
        # TODO: that THEME is located in AGENT?
    ],
)

_FALL_PATIENT = SituationObject(THING)
_FALL_GOAL = SituationObject(THING)

_FALL_ACTION_DESCRIPTION = ActionDescription(
    frames=[ActionDescriptionFrame({AGENT: _FALL_PATIENT, GOAL: _FALL_GOAL})],
    preconditions=[
        # TODO: that PATIENT coordinates are higher than GOAL coordinates
    ],
    postconditions=[SituationRelation(CONTACTS, _FALL_PATIENT, _FALL_GOAL)],
)

_THROW_AGENT = SituationObject(THING, properties=[ANIMATE])
_THROW_THEME = SituationObject(THING)
=======
        inside(_DRINK_THEME, _DRINK_CONTAINER),
        bigger_than(_DRINK_AGENT, _DRINK_CONTAINER),
    ],
    postconditions=[inside(_DRINK_THEME, _DRINK_AGENT)],
)

_FALL_PATIENT = SituationObject(THING)

_FALL_ACTION_DESCRIPTION = ActionDescription(
    frames=[ActionDescriptionFrame({AGENT: _FALL_PATIENT})],
    preconditions=[],
    postconditions=[],
    # TODO: this is another one where all the information is in the path
    # TODO: this awaits GROUND representation: https://github.com/isi-vista/adam/issues/169
)

_THROW_AGENT = SituationObject(THING, properties=[ANIMATE])
_THROW_THEME = SituationObject(INANIMATE_OBJECT)
>>>>>>> 19a1c3c1
_THROW_GOAL = SituationObject(THING)
_THROW_MANIPULATOR = SituationObject(THING, properties=[CAN_MANIPULATE_OBJECTS])

_THROW_ACTION_DESCRIPTION = ActionDescription(
    frames=[
        ActionDescriptionFrame(
            {AGENT: _THROW_AGENT, THEME: _THROW_THEME, GOAL: _THROW_GOAL}
        )
    ],
<<<<<<< HEAD
    preconditions=[
        SituationRelation(SMALLER_THAN, _THROW_THEME, _THROW_AGENT),
        # SituationRelation(PART_OF, _THROW_MANIPULATOR, _THROW_AGENT),
    ],
    postconditions=[
        # TODO: that THEME is away from AGENT?
        # (Does throwing something at a target necessarily mean it ends up at the target?)
    ],
=======
    enduring_conditions=[
        bigger_than(_THROW_AGENT, _THROW_THEME),
        partOf(_THROW_MANIPULATOR, _THROW_AGENT),
    ],
    preconditions=[
        has(_THROW_AGENT, _THROW_THEME),
        contacts(_THROW_MANIPULATOR, _THROW_THEME),
    ],
    postconditions=[
        Relation(IN_REGION, _THROW_THEME, _THROW_GOAL),
        negate(contacts(_THROW_MANIPULATOR, _THROW_THEME)),
    ],
    # TODO: path through the air
    # TODO: this awaits GROUND representation: https://github.com/isi-vista/adam/issues/169
>>>>>>> 19a1c3c1
)

_MOVE_AGENT = SituationObject(THING, properties=[ANIMATE])
_MOVE_THEME = SituationObject(THING)
_MOVE_GOAL = SituationObject(THING)
_MOVE_MANIPULATOR = SituationObject(THING, properties=[CAN_MANIPULATE_OBJECTS])

<<<<<<< HEAD
=======
# TODO: a proper treatment of move awaits full treatment of multiple sub-categorization frames
>>>>>>> 19a1c3c1
_MOVE_ACTION_DESCRIPTION = ActionDescription(
    frames=[
        ActionDescriptionFrame({AGENT: _MOVE_AGENT, THEME: _MOVE_THEME, GOAL: _MOVE_GOAL})
    ],
<<<<<<< HEAD
    preconditions=[
        # SituationRelation(PART_OF, _MOVE_MANIPULATOR, _MOVE_AGENT),
    ],
    postconditions=[
        # TODO: that THEME is located in GOAL
    ],
)

_JUMP_AGENT = SituationObject(THING, properties=[ANIMATE])
_JUMP_GOAL = SituationObject(THING)

_JUMP_ACTION_DESCRIPTION = ActionDescription(
    frames=[ActionDescriptionFrame({AGENT: _JUMP_AGENT, GOAL: _JUMP_GOAL})],
    preconditions=[],
    postconditions=[
        # TODO: that AGENT is located in GOAL
    ],
)

_ROLL_AGENT = SituationObject(THING, properties=[ANIMATE])
_ROLL_THEME = SituationObject(THING, properties=[ROLLABLE])
_ROLL_GOAL = SituationObject(THING)
=======
    preconditions=[],
    postconditions=[],
)

_JUMP_AGENT = SituationObject(THING, properties=[ANIMATE])
_JUMP_INITIAL_SUPPORTER = SituationObject(THING)

_JUMP_ACTION_DESCRIPTION = ActionDescription(
    frames=[ActionDescriptionFrame({AGENT: _JUMP_AGENT})],
    preconditions=[
        Relation(
            IN_REGION,
            _JUMP_AGENT,
            Region(_JUMP_INITIAL_SUPPORTER, distance=EXTERIOR_BUT_IN_CONTACT),
        )
    ],
    # TODO: this awaits GROUND representation: https://github.com/isi-vista/adam/issues/169
    during=DuringAction(
        paths=[(_JUMP_AGENT, SpatialPath(AWAY_FROM, _JUMP_INITIAL_SUPPORTER))]
    ),
)

_ROLL_AGENT = SituationObject(THING, properties=[ANIMATE])
_ROLL_THEME = SituationObject(INANIMATE_OBJECT, properties=[ROLLABLE])
_ROLL_GOAL = SituationObject(THING)
_ROLL_SURFACE = SituationObject(INANIMATE_OBJECT)
>>>>>>> 19a1c3c1

_ROLL_ACTION_DESCRIPTION = ActionDescription(
    frames=[
        ActionDescriptionFrame({AGENT: _ROLL_AGENT, THEME: _ROLL_THEME, GOAL: _ROLL_GOAL})
    ],
<<<<<<< HEAD
    preconditions=[],
    postconditions=[
        # TODO: that THEME is away from AGENT?
    ],
=======
    during=DuringAction(
        continuously=[contacts(_ROLL_THEME, _ROLL_SURFACE)],
        paths=[
            (
                _ROLL_THEME,
                SpatialPath(
                    operator=None,
                    reference_object=_ROLL_THEME,
                    reference_axis=Axis(
                        reference_object=None, name="direction of motion"
                    ),
                    orientation_changed=True,
                ),
            )
        ],
    ),
    postconditions=[Relation(IN_REGION, _ROLL_THEME, _ROLL_GOAL)],
>>>>>>> 19a1c3c1
)

_FLY_AGENT = SituationObject(THING, properties=[ANIMATE])

_FLY_ACTION_DESCRIPTION = ActionDescription(
    frames=[ActionDescriptionFrame({AGENT: _FLY_AGENT})],
<<<<<<< HEAD
    preconditions=[],
    postconditions=[],
=======
    # TODO: path information crucial here
    # TODO: this awaits GROUND representation: https://github.com/isi-vista/adam/issues/169
>>>>>>> 19a1c3c1
)

GAILA_PHASE_1_ONTOLOGY = Ontology(
    _ontology_graph,
    structural_schemata=immutablesetmultidict(
        [
            (BALL, _BALL_SCHEMA),
            (CHAIR, _CHAIR_SCHEMA),
            (PERSON, _PERSON_SCHEMA),
            (TABLE, _TABLE_SCHEMA),
            (DOG, _DOG_SCHEMA),
            (BIRD, _BIRD_SCHEMA),
            (BOX, _BOX_SCHEMA),
            (WATER, _WATER_SCHEMA),
            (JUICE, _JUICE_SCHEMA),
            (MILK, _MILK_SCHEMA),
            (DOOR, _DOOR_SCHEMA),
            (HAT, _HAT_SCHEMA),
            (COOKIE, _COOKIE_SCHEMA),
            (HEAD, _HEAD_SCHEMA),
            (CUP, _CUP_SCHEMA),
            (BOX, _BOX_SCHEMA),
            (BOOK, _BOOK_SCHEMA),
            (HOUSE, _HOUSE_SCHEMA),
            (HAND, _HAND_SCHEMA),
            (CAR, _CAR_SCHEMA),
            (TRUCK, _TRUCK_SCHEMA),
            (GROUND, _GROUND_SCHEMA),
        ]
    ),
    action_to_description=immutabledict(
        [
            (PUT, _PUT_ACTION_DESCRIPTION),
            (PUSH, _PUSH_ACTION_DESCRIPTION),
            (GO, _GO_ACTION_DESCRIPTION),
            (COME, _COME_ACTION_DESCRIPTION),
            (GIVE, _GIVE_ACTION_DESCRIPTION),
            (TAKE, _TAKE_ACTION_DESCRIPTION),
            (EAT, _EAT_ACTION_DESCRIPTION),
            (TURN, _TURN_ACTION_DESCRIPTION),
            (SIT, _SIT_ACTION_DESCRIPTION),
            (DRINK, _DRINK_ACTION_DESCRIPTION),
            (FALL, _FALL_ACTION_DESCRIPTION),
            (THROW, _THROW_ACTION_DESCRIPTION),
            (MOVE, _MOVE_ACTION_DESCRIPTION),
            (JUMP, _JUMP_ACTION_DESCRIPTION),
            (ROLL, _ROLL_ACTION_DESCRIPTION),
            (FLY, _FLY_ACTION_DESCRIPTION),
        ]
    ),
<<<<<<< HEAD
=======
    action_to_description=immutabledict(
        [
            (PUT, _PUT_ACTION_DESCRIPTION),
            (PUSH, _PUSH_ACTION_DESCRIPTION),
            (GO, _GO_ACTION_DESCRIPTION),
            (COME, _COME_ACTION_DESCRIPTION),
            (GIVE, _GIVE_ACTION_DESCRIPTION),
            (TAKE, _TAKE_ACTION_DESCRIPTION),
            (EAT, _EAT_ACTION_DESCRIPTION),
            (TURN, _TURN_ACTION_DESCRIPTION),
            (SIT, _SIT_ACTION_DESCRIPTION),
            (DRINK, _DRINK_ACTION_DESCRIPTION),
            (FALL, _FALL_ACTION_DESCRIPTION),
            (THROW, _THROW_ACTION_DESCRIPTION),
            (MOVE, _MOVE_ACTION_DESCRIPTION),
            (JUMP, _JUMP_ACTION_DESCRIPTION),
            (ROLL, _ROLL_ACTION_DESCRIPTION),
            (FLY, _FLY_ACTION_DESCRIPTION),
        ]
    ),
    node_to_relations=build_size_relationships(
        (
            (HOUSE,),
            (_ROOF, _WALL),
            (CAR, TRUCK),
            (_TRAILER, _FLATBED),
            (_TRUCK_CAB,),
            (TABLE, DOOR),
            (_TABLETOP,),
            (MOM, DAD),
            (DOG, BOX, CHAIR, _TIRE),
            (BABY,),
            (_BODY,),
            (_TORSO, _CHAIR_BACK, _CHAIR_SEAT),
            (_ARM, _LEG),
            (HAND, HEAD, _ARM_SEGMENT),
            (BALL, BIRD, BOOK, COOKIE, CUP, HAT),
            (_TAIL, _WING),
        ),
        relation_type=BIGGER_THAN,
        opposite_type=SMALLER_THAN,
    ),
>>>>>>> 19a1c3c1
)<|MERGE_RESOLUTION|>--- conflicted
+++ resolved
@@ -203,6 +203,14 @@
 
 INANIMATE_OBJECT = OntologyNode("inanimate-object", inheritable_properties=[INANIMATE])
 subtype(INANIMATE_OBJECT, THING)
+
+IS_GROUND = OntologyNode("is-ground")
+subtype(IS_GROUND, RECOGNIZED_PARTICULAR_PROPERTY)
+GROUND = OntologyNode(
+    "ground", non_inheritable_properties=[IS_GROUND, CAN_FILL_TEMPLATE_SLOT]
+)
+subtype(GROUND, INANIMATE_OBJECT)
+
 TABLE = OntologyNode("table", [CAN_FILL_TEMPLATE_SLOT])
 subtype(TABLE, INANIMATE_OBJECT)
 BALL = OntologyNode("ball", [CAN_FILL_TEMPLATE_SLOT])
@@ -247,18 +255,7 @@
 COOKIE = OntologyNode("cookie", [CAN_FILL_TEMPLATE_SLOT])
 subtype(COOKIE, INANIMATE_OBJECT)
 
-<<<<<<< HEAD
-IS_GROUND = OntologyNode("is-ground")
-subtype(IS_GROUND, RECOGNIZED_PARTICULAR_PROPERTY)
-GROUND = OntologyNode(
-    "ground", non_inheritable_properties=[IS_GROUND, CAN_FILL_TEMPLATE_SLOT]
-)
-subtype(GROUND, INANIMATE_OBJECT)
-
-PERSON = OntologyNode("person", inheritable_properties=[ANIMATE])
-=======
 PERSON = OntologyNode("person", inheritable_properties=[ANIMATE, SELF_MOVING])
->>>>>>> 19a1c3c1
 subtype(PERSON, THING)
 IS_MOM = OntologyNode("is-mom")
 subtype(IS_MOM, RECOGNIZED_PARTICULAR_PROPERTY)
@@ -379,7 +376,7 @@
 DRINK = OntologyNode("drink")
 subtype(DRINK, CONSUME)
 FALL = OntologyNode("fall")
-subtype(FALL, ACTION)
+subtype(FALL, ACTION)  # ?
 THROW = OntologyNode("throw")
 subtype(THROW, ACTION)
 MOVE = OntologyNode("move")
@@ -483,6 +480,8 @@
     _above_region_factory, _below_region_factory
 )
 
+
+_GROUND_SCHEMA = ObjectStructuralSchema(GROUND)
 
 # Structural Objects without Sub-Parts which are part of our Phase 1 Vocabulary
 # These may need to evolve to reflect the changes for visualization of phase 1
@@ -499,7 +498,6 @@
 _BOOK_SCHEMA = ObjectStructuralSchema(BOOK)
 _HAND_SCHEMA = ObjectStructuralSchema(HAND)
 _HEAD_SCHEMA = ObjectStructuralSchema(HEAD)
-_GROUND_SCHEMA = ObjectStructuralSchema(GROUND)
 
 # Hierarchical structure of objects
 _TORSO_SCHEMA = ObjectStructuralSchema(_TORSO)
@@ -912,33 +910,6 @@
     postconditions=[Relation(IN_REGION, _GO_AGENT, _GO_GOAL)],
 )
 
-<<<<<<< HEAD
-_PUSH_AGENT = SituationObject(THING, properties=[ANIMATE])
-_PUSH_THEME = SituationObject(THING)
-_PUSH_GOAL = SituationObject(THING)
-_PUSH_MANIPULATOR = SituationObject(THING, properties=[CAN_MANIPULATE_OBJECTS])
-
-_PUSH_ACTION_DESCRIPTION = ActionDescription(
-    frames=[
-        ActionDescriptionFrame({AGENT: _PUSH_AGENT, THEME: _PUSH_THEME, GOAL: _PUSH_GOAL})
-    ],
-    preconditions=[],
-    postconditions=[],
-)
-
-_GO_AGENT = SituationObject(THING, properties=[ANIMATE])
-_GO_GOAL = SituationObject(THING)
-
-_GO_ACTION_DESCRIPTION = ActionDescription(
-    frames=[ActionDescriptionFrame({AGENT: _GO_AGENT, GOAL: _GO_GOAL})],
-    preconditions=[],
-    postconditions=[
-        # TODO: that AGENT is located in GOAL
-    ],
-)
-
-=======
->>>>>>> 19a1c3c1
 _COME_AGENT = SituationObject(THING, properties=[ANIMATE])
 _COME_GOAL = SituationObject(THING)
 
@@ -949,19 +920,11 @@
             {AGENT: _COME_AGENT, GOAL: _COME_GOAL}
         )
     ],
-<<<<<<< HEAD
-    preconditions=[],
-    # TODO: that speaker is located in GOAL?
-    postconditions=[
-        # TODO: that AGENT is located in GOAL
-    ],
-=======
     preconditions=[Relation(IN_REGION, _COME_AGENT, _COME_GOAL, negated=True)],
     during=DuringAction(paths=[(_COME_AGENT, SpatialPath(TO, _COME_GOAL))]),
     postconditions=[Relation(IN_REGION, _COME_AGENT, _COME_GOAL)],
     # TODO: encode that the new location is relatively closer to the
     # learner or speaker than the old location
->>>>>>> 19a1c3c1
 )
 
 _TAKE_AGENT = SituationObject(THING, properties=[ANIMATE])
@@ -970,38 +933,6 @@
 _TAKE_MANIPULATOR = SituationObject(THING, properties=[CAN_MANIPULATE_OBJECTS])
 
 _TAKE_ACTION_DESCRIPTION = ActionDescription(
-<<<<<<< HEAD
-    frames=[
-        ActionDescriptionFrame({AGENT: _TAKE_AGENT, THEME: _TAKE_THEME, GOAL: _TAKE_GOAL})
-    ],
-    preconditions=[
-        SituationRelation(SMALLER_THAN, _TAKE_THEME, _TAKE_AGENT),
-        # SituationRelation(PART_OF, _TAKE_MANIPULATOR, _TAKE_AGENT),
-    ],
-    postconditions=[SituationRelation(CONTACTS, _TAKE_MANIPULATOR, _TAKE_THEME)],
-)
-
-_EAT_AGENT = SituationObject(THING, properties=[ANIMATE])
-_EAT_THEME = SituationObject(THING, properties=[EDIBLE])
-_EAT_MANIPULATOR = SituationObject(THING, properties=[CAN_MANIPULATE_OBJECTS])
-
-_EAT_ACTION_DESCRIPTION = ActionDescription(
-    frames=[ActionDescriptionFrame({AGENT: _EAT_AGENT, THEME: _EAT_THEME})],
-    preconditions=[
-        SituationRelation(SMALLER_THAN, _EAT_THEME, _EAT_AGENT),
-        # SituationRelation(PART_OF, _EAT_MANIPULATOR, _EAT_AGENT),
-    ],
-    postconditions=[
-        SituationRelation(CONTACTS, _EAT_MANIPULATOR, _EAT_THEME)
-        # TODO: that THEME is located in AGENT?
-    ],
-)
-
-_GIVE_AGENT = SituationObject(THING, properties=[ANIMATE])
-_GIVE_THEME = SituationObject(THING)
-_GIVE_GOAL = SituationObject(THING, properties=[ANIMATE])
-_GIVE_MANIPULATOR = SituationObject(THING, properties=[CAN_MANIPULATE_OBJECTS])
-=======
     frames=[ActionDescriptionFrame({AGENT: _TAKE_AGENT, THEME: _TAKE_THEME})],
     enduring_conditions=[
         bigger_than(_TAKE_AGENT, _TAKE_THEME),
@@ -1025,166 +956,12 @@
 _GIVE_THEME = SituationObject(INANIMATE_OBJECT)
 _GIVE_GOAL = SituationObject(THING, properties=[ANIMATE])
 _GIVE_AGENT_MANIPULATOR = SituationObject(THING, properties=[CAN_MANIPULATE_OBJECTS])
->>>>>>> 19a1c3c1
 _GIVE_GOAL_MANIPULATOR = SituationObject(THING, properties=[CAN_MANIPULATE_OBJECTS])
 
 _GIVE_ACTION_DESCRIPTION = ActionDescription(
     frames=[
         ActionDescriptionFrame({AGENT: _GIVE_AGENT, THEME: _GIVE_THEME, GOAL: _GIVE_GOAL})
     ],
-<<<<<<< HEAD
-    preconditions=[
-        SituationRelation(SMALLER_THAN, _GIVE_THEME, _GIVE_AGENT),
-        # SituationRelation(PART_OF, _GIVE_MANIPULATOR, _GIVE_AGENT),
-        # SituationRelation(PART_OF, _GIVE_GOAL_MANIPULATOR, _GIVE_GOAL),
-    ],
-    postconditions=[SituationRelation(CONTACTS, _GIVE_GOAL_MANIPULATOR, _GIVE_THEME)],
-)
-
-_TURN_AGENT = SituationObject(THING, properties=[ANIMATE])
-_TURN_THEME = SituationObject(THING)
-_TURN_MANIPULATOR = SituationObject(THING, properties=[CAN_MANIPULATE_OBJECTS])
-
-_TURN_ACTION_DESCRIPTION = ActionDescription(
-    frames=[ActionDescriptionFrame({AGENT: _TURN_AGENT, THEME: _TURN_THEME})],
-    preconditions=[
-        SituationRelation(SMALLER_THAN, _TURN_THEME, _TURN_AGENT),
-        # SituationRelation(PART_OF, _TURN_MANIPULATOR, _TURN_AGENT),
-    ],
-    postconditions=[
-        SituationRelation(CONTACTS, _TURN_MANIPULATOR, _TURN_THEME),
-        # TODO: that THEME is facing a new angle?
-    ],
-)
-
-_SIT_AGENT = SituationObject(THING, properties=[ANIMATE])
-_SIT_GOAL = SituationObject(THING)
-
-_SIT_ACTION_DESCRIPTION = ActionDescription(
-    frames=[ActionDescriptionFrame({AGENT: _SIT_AGENT, GOAL: _SIT_GOAL})],
-    preconditions=[],
-    postconditions=[SituationRelation(CONTACTS, _SIT_AGENT, _SIT_GOAL)],
-)
-
-_DRINK_AGENT = SituationObject(THING, properties=[ANIMATE])
-_DRINK_THEME = SituationObject(THING, properties=[LIQUID])
-_DRINK_MANIPULATOR = SituationObject(THING, properties=[CAN_MANIPULATE_OBJECTS])
-_DRINK_CONTAINER = SituationObject(THING, properties=[HOLLOW])
-
-_DRINK_ACTION_DESCRIPTION = ActionDescription(
-    frames=[ActionDescriptionFrame({AGENT: _DRINK_AGENT, THEME: _DRINK_THEME})],
-    preconditions=[
-        SituationRelation(SMALLER_THAN, _DRINK_CONTAINER, _DRINK_AGENT),
-        SituationRelation(CONTACTS, _DRINK_MANIPULATOR, _DRINK_CONTAINER),
-        # TODO: that THEME is inside CONTAINER
-        # SituationRelation(PART_OF, _EAT_MANIPULATOR, _EAT_AGENT),
-    ],
-    postconditions=[
-        # TODO: that THEME is located in AGENT?
-    ],
-)
-
-_FALL_PATIENT = SituationObject(THING)
-_FALL_GOAL = SituationObject(THING)
-
-_FALL_ACTION_DESCRIPTION = ActionDescription(
-    frames=[ActionDescriptionFrame({AGENT: _FALL_PATIENT, GOAL: _FALL_GOAL})],
-    preconditions=[
-        # TODO: that PATIENT coordinates are higher than GOAL coordinates
-    ],
-    postconditions=[SituationRelation(CONTACTS, _FALL_PATIENT, _FALL_GOAL)],
-)
-
-_PUSH_AGENT = SituationObject(THING, properties=[ANIMATE])
-_PUSH_THEME = SituationObject(THING)
-_PUSH_GOAL = SituationObject(THING)
-_PUSH_MANIPULATOR = SituationObject(THING, properties=[CAN_MANIPULATE_OBJECTS])
-
-_PUSH_ACTION_DESCRIPTION = ActionDescription(
-    frames=[
-        ActionDescriptionFrame({AGENT: _PUSH_AGENT, THEME: _PUSH_THEME, GOAL: _PUSH_GOAL})
-    ],
-    preconditions=[],
-    postconditions=[],
-)
-
-_GO_AGENT = SituationObject(THING, properties=[ANIMATE])
-_GO_GOAL = SituationObject(THING)
-
-_GO_ACTION_DESCRIPTION = ActionDescription(
-    frames=[ActionDescriptionFrame({AGENT: _GO_AGENT, GOAL: _GO_GOAL})],
-    preconditions=[],
-    postconditions=[
-        # TODO: that AGENT is located in GOAL
-    ],
-)
-
-_COME_AGENT = SituationObject(THING, properties=[ANIMATE])
-_COME_GOAL = SituationObject(THING)
-
-_COME_ACTION_DESCRIPTION = ActionDescription(
-    frames=[
-        ActionDescriptionFrame(
-            # AGENT comes to DESTINATION
-            {AGENT: _COME_AGENT, GOAL: _COME_GOAL}
-        )
-    ],
-    preconditions=[],
-    # TODO: that speaker is located in GOAL?
-    postconditions=[
-        # TODO: that AGENT is located in GOAL
-    ],
-)
-
-_TAKE_AGENT = SituationObject(THING, properties=[ANIMATE])
-_TAKE_THEME = SituationObject(THING)
-_TAKE_GOAL = SituationObject(THING)
-_TAKE_MANIPULATOR = SituationObject(THING, properties=[CAN_MANIPULATE_OBJECTS])
-
-_TAKE_ACTION_DESCRIPTION = ActionDescription(
-    frames=[
-        ActionDescriptionFrame({AGENT: _TAKE_AGENT, THEME: _TAKE_THEME, GOAL: _TAKE_GOAL})
-    ],
-    preconditions=[
-        SituationRelation(SMALLER_THAN, _TAKE_THEME, _TAKE_AGENT),
-        # SituationRelation(PART_OF, _TAKE_MANIPULATOR, _TAKE_AGENT),
-    ],
-    postconditions=[SituationRelation(CONTACTS, _TAKE_MANIPULATOR, _TAKE_THEME)],
-)
-
-_EAT_AGENT = SituationObject(THING, properties=[ANIMATE])
-_EAT_THEME = SituationObject(THING, properties=[EDIBLE])
-_EAT_MANIPULATOR = SituationObject(THING, properties=[CAN_MANIPULATE_OBJECTS])
-
-_EAT_ACTION_DESCRIPTION = ActionDescription(
-    frames=[ActionDescriptionFrame({AGENT: _EAT_AGENT, THEME: _EAT_THEME})],
-    preconditions=[
-        SituationRelation(SMALLER_THAN, _EAT_THEME, _EAT_AGENT),
-        # SituationRelation(PART_OF, _EAT_MANIPULATOR, _EAT_AGENT),
-    ],
-    postconditions=[
-        SituationRelation(CONTACTS, _EAT_MANIPULATOR, _EAT_THEME)
-        # TODO: that THEME is located in AGENT?
-    ],
-)
-
-_GIVE_AGENT = SituationObject(THING, properties=[ANIMATE])
-_GIVE_THEME = SituationObject(THING)
-_GIVE_GOAL = SituationObject(THING, properties=[ANIMATE])
-_GIVE_MANIPULATOR = SituationObject(THING, properties=[CAN_MANIPULATE_OBJECTS])
-_GIVE_GOAL_MANIPULATOR = SituationObject(THING, properties=[CAN_MANIPULATE_OBJECTS])
-
-_GIVE_ACTION_DESCRIPTION = ActionDescription(
-    frames=[
-        ActionDescriptionFrame({AGENT: _GIVE_AGENT, THEME: _GIVE_THEME, GOAL: _GIVE_GOAL})
-    ],
-    preconditions=[
-        SituationRelation(SMALLER_THAN, _GIVE_THEME, _GIVE_AGENT),
-        # SituationRelation(PART_OF, _GIVE_MANIPULATOR, _GIVE_AGENT),
-        # SituationRelation(PART_OF, _GIVE_GOAL_MANIPULATOR, _GIVE_GOAL),
-    ],
-    postconditions=[SituationRelation(CONTACTS, _GIVE_GOAL_MANIPULATOR, _GIVE_THEME)],
-=======
     enduring_conditions=[
         bigger_than(_GIVE_AGENT, _GIVE_THEME),
         bigger_than(_GIVE_GOAL, _GIVE_THEME),
@@ -1203,7 +980,6 @@
         negate(contacts(_GIVE_AGENT_MANIPULATOR, _GIVE_THEME)),
         contacts(_GIVE_GOAL_MANIPULATOR, _GIVE_THEME),
     ],
->>>>>>> 19a1c3c1
 )
 
 _TURN_AGENT = SituationObject(THING, properties=[ANIMATE])
@@ -1212,16 +988,6 @@
 
 _TURN_ACTION_DESCRIPTION = ActionDescription(
     frames=[ActionDescriptionFrame({AGENT: _TURN_AGENT, THEME: _TURN_THEME})],
-<<<<<<< HEAD
-    preconditions=[
-        SituationRelation(SMALLER_THAN, _TURN_THEME, _TURN_AGENT),
-        # SituationRelation(PART_OF, _TURN_MANIPULATOR, _TURN_AGENT),
-    ],
-    postconditions=[
-        SituationRelation(CONTACTS, _TURN_MANIPULATOR, _TURN_THEME),
-        # TODO: that THEME is facing a new angle?
-    ],
-=======
     during=DuringAction(
         paths=[
             (
@@ -1235,7 +1001,6 @@
             )
         ]
     ),
->>>>>>> 19a1c3c1
 )
 
 _SIT_AGENT = SituationObject(THING, properties=[ANIMATE])
@@ -1243,51 +1008,17 @@
 
 _SIT_ACTION_DESCRIPTION = ActionDescription(
     frames=[ActionDescriptionFrame({AGENT: _SIT_AGENT, GOAL: _SIT_GOAL})],
-<<<<<<< HEAD
-    preconditions=[],
-    postconditions=[SituationRelation(CONTACTS, _SIT_AGENT, _SIT_GOAL)],
-=======
     preconditions=[negate(contacts(_SIT_AGENT, _SIT_GOAL))],
     postconditions=[contacts(_SIT_AGENT, _SIT_GOAL), above(_SIT_AGENT, _SIT_GOAL)],
->>>>>>> 19a1c3c1
 )
 
 _DRINK_AGENT = SituationObject(THING, properties=[ANIMATE])
 _DRINK_THEME = SituationObject(THING, properties=[LIQUID])
-<<<<<<< HEAD
-_DRINK_MANIPULATOR = SituationObject(THING, properties=[CAN_MANIPULATE_OBJECTS])
-=======
->>>>>>> 19a1c3c1
 _DRINK_CONTAINER = SituationObject(THING, properties=[HOLLOW])
 
 _DRINK_ACTION_DESCRIPTION = ActionDescription(
     frames=[ActionDescriptionFrame({AGENT: _DRINK_AGENT, THEME: _DRINK_THEME})],
     preconditions=[
-<<<<<<< HEAD
-        SituationRelation(SMALLER_THAN, _DRINK_CONTAINER, _DRINK_AGENT),
-        SituationRelation(CONTACTS, _DRINK_MANIPULATOR, _DRINK_CONTAINER),
-        # TODO: that THEME is inside CONTAINER
-        # SituationRelation(PART_OF, _EAT_MANIPULATOR, _EAT_AGENT),
-    ],
-    postconditions=[
-        # TODO: that THEME is located in AGENT?
-    ],
-)
-
-_FALL_PATIENT = SituationObject(THING)
-_FALL_GOAL = SituationObject(THING)
-
-_FALL_ACTION_DESCRIPTION = ActionDescription(
-    frames=[ActionDescriptionFrame({AGENT: _FALL_PATIENT, GOAL: _FALL_GOAL})],
-    preconditions=[
-        # TODO: that PATIENT coordinates are higher than GOAL coordinates
-    ],
-    postconditions=[SituationRelation(CONTACTS, _FALL_PATIENT, _FALL_GOAL)],
-)
-
-_THROW_AGENT = SituationObject(THING, properties=[ANIMATE])
-_THROW_THEME = SituationObject(THING)
-=======
         inside(_DRINK_THEME, _DRINK_CONTAINER),
         bigger_than(_DRINK_AGENT, _DRINK_CONTAINER),
     ],
@@ -1306,7 +1037,6 @@
 
 _THROW_AGENT = SituationObject(THING, properties=[ANIMATE])
 _THROW_THEME = SituationObject(INANIMATE_OBJECT)
->>>>>>> 19a1c3c1
 _THROW_GOAL = SituationObject(THING)
 _THROW_MANIPULATOR = SituationObject(THING, properties=[CAN_MANIPULATE_OBJECTS])
 
@@ -1316,16 +1046,6 @@
             {AGENT: _THROW_AGENT, THEME: _THROW_THEME, GOAL: _THROW_GOAL}
         )
     ],
-<<<<<<< HEAD
-    preconditions=[
-        SituationRelation(SMALLER_THAN, _THROW_THEME, _THROW_AGENT),
-        # SituationRelation(PART_OF, _THROW_MANIPULATOR, _THROW_AGENT),
-    ],
-    postconditions=[
-        # TODO: that THEME is away from AGENT?
-        # (Does throwing something at a target necessarily mean it ends up at the target?)
-    ],
-=======
     enduring_conditions=[
         bigger_than(_THROW_AGENT, _THROW_THEME),
         partOf(_THROW_MANIPULATOR, _THROW_AGENT),
@@ -1340,7 +1060,6 @@
     ],
     # TODO: path through the air
     # TODO: this awaits GROUND representation: https://github.com/isi-vista/adam/issues/169
->>>>>>> 19a1c3c1
 )
 
 _MOVE_AGENT = SituationObject(THING, properties=[ANIMATE])
@@ -1348,38 +1067,11 @@
 _MOVE_GOAL = SituationObject(THING)
 _MOVE_MANIPULATOR = SituationObject(THING, properties=[CAN_MANIPULATE_OBJECTS])
 
-<<<<<<< HEAD
-=======
 # TODO: a proper treatment of move awaits full treatment of multiple sub-categorization frames
->>>>>>> 19a1c3c1
 _MOVE_ACTION_DESCRIPTION = ActionDescription(
     frames=[
         ActionDescriptionFrame({AGENT: _MOVE_AGENT, THEME: _MOVE_THEME, GOAL: _MOVE_GOAL})
     ],
-<<<<<<< HEAD
-    preconditions=[
-        # SituationRelation(PART_OF, _MOVE_MANIPULATOR, _MOVE_AGENT),
-    ],
-    postconditions=[
-        # TODO: that THEME is located in GOAL
-    ],
-)
-
-_JUMP_AGENT = SituationObject(THING, properties=[ANIMATE])
-_JUMP_GOAL = SituationObject(THING)
-
-_JUMP_ACTION_DESCRIPTION = ActionDescription(
-    frames=[ActionDescriptionFrame({AGENT: _JUMP_AGENT, GOAL: _JUMP_GOAL})],
-    preconditions=[],
-    postconditions=[
-        # TODO: that AGENT is located in GOAL
-    ],
-)
-
-_ROLL_AGENT = SituationObject(THING, properties=[ANIMATE])
-_ROLL_THEME = SituationObject(THING, properties=[ROLLABLE])
-_ROLL_GOAL = SituationObject(THING)
-=======
     preconditions=[],
     postconditions=[],
 )
@@ -1406,18 +1098,11 @@
 _ROLL_THEME = SituationObject(INANIMATE_OBJECT, properties=[ROLLABLE])
 _ROLL_GOAL = SituationObject(THING)
 _ROLL_SURFACE = SituationObject(INANIMATE_OBJECT)
->>>>>>> 19a1c3c1
 
 _ROLL_ACTION_DESCRIPTION = ActionDescription(
     frames=[
         ActionDescriptionFrame({AGENT: _ROLL_AGENT, THEME: _ROLL_THEME, GOAL: _ROLL_GOAL})
     ],
-<<<<<<< HEAD
-    preconditions=[],
-    postconditions=[
-        # TODO: that THEME is away from AGENT?
-    ],
-=======
     during=DuringAction(
         continuously=[contacts(_ROLL_THEME, _ROLL_SURFACE)],
         paths=[
@@ -1435,20 +1120,14 @@
         ],
     ),
     postconditions=[Relation(IN_REGION, _ROLL_THEME, _ROLL_GOAL)],
->>>>>>> 19a1c3c1
 )
 
 _FLY_AGENT = SituationObject(THING, properties=[ANIMATE])
 
 _FLY_ACTION_DESCRIPTION = ActionDescription(
     frames=[ActionDescriptionFrame({AGENT: _FLY_AGENT})],
-<<<<<<< HEAD
-    preconditions=[],
-    postconditions=[],
-=======
     # TODO: path information crucial here
     # TODO: this awaits GROUND representation: https://github.com/isi-vista/adam/issues/169
->>>>>>> 19a1c3c1
 )
 
 GAILA_PHASE_1_ONTOLOGY = Ontology(
@@ -1476,31 +1155,9 @@
             (HAND, _HAND_SCHEMA),
             (CAR, _CAR_SCHEMA),
             (TRUCK, _TRUCK_SCHEMA),
-            (GROUND, _GROUND_SCHEMA),
+            (GROUND, _GROUND_SCHEMA)
         ]
     ),
-    action_to_description=immutabledict(
-        [
-            (PUT, _PUT_ACTION_DESCRIPTION),
-            (PUSH, _PUSH_ACTION_DESCRIPTION),
-            (GO, _GO_ACTION_DESCRIPTION),
-            (COME, _COME_ACTION_DESCRIPTION),
-            (GIVE, _GIVE_ACTION_DESCRIPTION),
-            (TAKE, _TAKE_ACTION_DESCRIPTION),
-            (EAT, _EAT_ACTION_DESCRIPTION),
-            (TURN, _TURN_ACTION_DESCRIPTION),
-            (SIT, _SIT_ACTION_DESCRIPTION),
-            (DRINK, _DRINK_ACTION_DESCRIPTION),
-            (FALL, _FALL_ACTION_DESCRIPTION),
-            (THROW, _THROW_ACTION_DESCRIPTION),
-            (MOVE, _MOVE_ACTION_DESCRIPTION),
-            (JUMP, _JUMP_ACTION_DESCRIPTION),
-            (ROLL, _ROLL_ACTION_DESCRIPTION),
-            (FLY, _FLY_ACTION_DESCRIPTION),
-        ]
-    ),
-<<<<<<< HEAD
-=======
     action_to_description=immutabledict(
         [
             (PUT, _PUT_ACTION_DESCRIPTION),
@@ -1543,5 +1200,4 @@
         relation_type=BIGGER_THAN,
         opposite_type=SMALLER_THAN,
     ),
->>>>>>> 19a1c3c1
 )