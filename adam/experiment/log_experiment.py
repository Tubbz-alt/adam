--- conflicted
+++ resolved
@@ -340,14 +340,11 @@
         ),
         "m13-shuffled": (build_m13_shuffled_curriculum, build_gaila_m13_curriculum),
         "m13-relations": (make_prepositions_curriculum, None),
-<<<<<<< HEAD
         "m13-part-whole": (_make_part_whole_curriculum, None),
-=======
         "m15-object-noise-experiments": (
             build_object_learner_experiment_curriculum_train,
             build_each_object_by_itself_curriculum_test,
         ),
->>>>>>> e38c7684
     }
 
     curriculum_name = params.string("curriculum", str_to_train_test_curriculum.keys())
