import logging
from typing import Callable, Optional, Mapping, Iterable, Tuple

from adam.curriculum.curriculum_utils import Phase1InstanceGroup
from adam.curriculum.imprecise_descriptions_curriculum import (
    make_imprecise_size_curriculum,
    make_imprecise_temporal_descriptions,
    make_subtle_verb_distinctions_curriculum,
)
from adam.curriculum.phase2_curriculum import (
    build_functionally_defined_objects_curriculum,
    build_gaila_m13_curriculum,
    build_m13_shuffled_curriculum,
)
from adam.curriculum.verbs_with_dynamic_prepositions_curriculum import (
    make_verb_with_dynamic_prepositions_curriculum,
)
from adam.experiment.experiment_utils import (
    build_each_object_by_itself_curriculum_train,
    build_each_object_by_itself_curriculum_test,
    build_debug_curriculum_train,
    build_debug_curriculum_test,
    build_generics_curriculum,
    build_m6_prepositions_curriculum,
    build_pursuit_curriculum,
)
from adam.language.dependency import LinearizedDependencyTree
from adam.language.language_generator import LanguageGenerator
from adam.language.language_utils import phase2_language_generator
from adam.language_specific.english import ENGLISH_DETERMINERS
from adam.learner.attributes import SubsetAttributeLearner, SubsetAttributeLearnerNew
from adam.learner.integrated_learner import IntegratedTemplateLearner
from adam.learner.language_mode import LanguageMode
from adam.learner.relations import SubsetRelationLearnerNew
from adam.learner.verbs import SubsetVerbLearner, SubsetVerbLearnerNew
from adam.ontology.phase2_ontology import GAILA_PHASE_2_ONTOLOGY
from adam.perception.high_level_semantics_situation_to_developmental_primitive_perception import (
    GAILA_PHASE_1_PERCEPTION_GENERATOR,
)
from adam.situation.high_level_semantics_situation import HighLevelSemanticsSituation
from vistautils.parameters import Parameters
from vistautils.parameters_only_entrypoint import parameters_only_entry_point

from adam.curriculum.m6_curriculum import make_m6_curriculum
from adam.curriculum.phase1_curriculum import (
    build_gaila_phase1_object_curriculum,
    build_gaila_phase1_attribute_curriculum,
    build_gaila_phase1_relation_curriculum,
    build_gaila_phase1_verb_curriculum,
    build_gaila_phase_1_curriculum,
)
from adam.experiment import Experiment, execute_experiment
from adam.experiment.observer import LearningProgressHtmlLogger, CandidateAccuracyObserver
from adam.learner import TopLevelLanguageLearner
from adam.learner.object_recognizer import ObjectRecognizer
from adam.learner.prepositions import SubsetPrepositionLearner
from adam.learner.pursuit import HypothesisLogger
from adam.learner.objects import (
    ObjectPursuitLearner,
    SubsetObjectLearner,
    SubsetObjectLearnerNew,
    ObjectRecognizerAsTemplateLearner,
)
from adam.ontology.phase1_ontology import (
    GAILA_PHASE_1_ONTOLOGY,
    ME_HACK,
    YOU_HACK,
    PHASE_1_CURRICULUM_OBJECTS,
)
from adam.random_utils import RandomChooser

LANGUAGE_GEN = LanguageGenerator[  # pylint: disable=invalid-name
    HighLevelSemanticsSituation, LinearizedDependencyTree
]

CURRICULUM_BUILDER = Callable[  # pylint: disable=invalid-name
    [Optional[int], Optional[int], LANGUAGE_GEN], Iterable[Phase1InstanceGroup]
]


def log_experiment_entry_point(params: Parameters) -> None:
    experiment_name = params.string("experiment")
    debug_log_dir = params.optional_creatable_directory("debug_log_directory")

    graph_logger: Optional[HypothesisLogger]
    if debug_log_dir:
        logging.info("Debug graphs will be written to %s", debug_log_dir)
        graph_logger = HypothesisLogger(debug_log_dir, enable_graph_rendering=True)
    else:
        graph_logger = None

    logger = LearningProgressHtmlLogger.create_logger(params)

    language_mode = params.enum(
        "language_mode", LanguageMode, default=LanguageMode.ENGLISH
    )

    (training_instance_groups, test_instance_groups) = curriculum_from_params(
        params, language_mode
    )

    execute_experiment(
        Experiment(
            name=experiment_name,
            training_stages=training_instance_groups,
            learner_factory=learner_factory_from_params(
                params, graph_logger, language_mode
            ),
            pre_example_training_observers=[
                logger.pre_observer(),
                CandidateAccuracyObserver("pre-acc-observer"),
            ],
            post_example_training_observers=[logger.post_observer()],
            test_instance_groups=test_instance_groups,
            test_observers=[logger.test_observer()],
            sequence_chooser=RandomChooser.for_seed(0),
        ),
        log_path=params.optional_creatable_directory("hypothesis_log_dir"),
        log_hypotheses_every_n_examples=params.integer(
            "log_hypothesis_every_n_steps", default=250
        ),
        log_learner_state=params.boolean("log_learner_state", default=True),
        learner_logging_path=params.optional_creatable_directory("experiment_group_dir"),
        starting_point=params.integer("starting_point", default=-1),
        point_to_log=params.integer("point_to_log", default=0),
        load_learner_state=params.optional_existing_file("learner_state_path"),
    )


def learner_factory_from_params(
    params: Parameters,
    graph_logger: Optional[HypothesisLogger],
    language_mode: LanguageMode = LanguageMode.ENGLISH,
) -> Callable[[], TopLevelLanguageLearner]:  # type: ignore
    learner_type = params.string(
        "learner",
        [
            "pursuit",
            "object-subset",
            "preposition-subset",
            "attribute-subset",
            "verb-subset",
            "integrated-learner",
            "integrated-learner-recognizer",
        ],
    )

    beam_size = params.positive_integer("beam_size", default=10)

    if language_mode == LanguageMode.CHINESE and learner_type not in [
        "integrated-learner",
        "integrated-learner-recognizer",
    ]:
        raise RuntimeError("Only able to test Chinese with integrated learner.")

<<<<<<< HEAD
    perception_generator = GAILA_PHASE_1_PERCEPTION_GENERATOR
=======
    objects = [YOU_HACK, ME_HACK]
    objects.extend(PHASE_1_CURRICULUM_OBJECTS)
>>>>>>> 33dee75a

    # Eval hack! This is specific to the Phase 1 ontology
    object_recognizer = ObjectRecognizer.for_ontology_types(
        objects,
        determiners=ENGLISH_DETERMINERS,
        ontology=GAILA_PHASE_1_ONTOLOGY,
        language_mode=language_mode,
        perception_generator=perception_generator,
    )

    if learner_type == "pursuit":
        return lambda: ObjectPursuitLearner.from_parameters(
            params.namespace("pursuit"), graph_logger=graph_logger
        )
    elif learner_type == "object-subset":
        return lambda: SubsetObjectLearner(
            ontology=GAILA_PHASE_1_ONTOLOGY, language_mode=LanguageMode.ENGLISH
        )
    elif learner_type == "attribute-subset":
        return lambda: SubsetAttributeLearner(
            ontology=GAILA_PHASE_1_ONTOLOGY,
            object_recognizer=object_recognizer,
            language_mode=LanguageMode.ENGLISH,
        )
    elif learner_type == "preposition-subset":
        return lambda: SubsetPrepositionLearner(
            # graph_logger=graph_logger,
            object_recognizer=object_recognizer,
            ontology=GAILA_PHASE_1_ONTOLOGY,
            language_mode=LanguageMode.ENGLISH,
        )
    elif learner_type == "verb-subset":
        return lambda: SubsetVerbLearner(
            ontology=GAILA_PHASE_1_ONTOLOGY,
            object_recognizer=object_recognizer,
            language_mode=LanguageMode.ENGLISH,
        )
    elif learner_type == "integrated-learner":
        return lambda: IntegratedTemplateLearner(
            object_learner=SubsetObjectLearnerNew(
                ontology=GAILA_PHASE_2_ONTOLOGY,
                beam_size=beam_size,
                language_mode=language_mode,
            ),
            attribute_learner=SubsetAttributeLearnerNew(
                ontology=GAILA_PHASE_2_ONTOLOGY,
                beam_size=beam_size,
                language_mode=language_mode,
            ),
            relation_learner=SubsetRelationLearnerNew(
                ontology=GAILA_PHASE_2_ONTOLOGY,
                beam_size=beam_size,
                language_mode=language_mode,
            ),
            action_learner=SubsetVerbLearnerNew(
                ontology=GAILA_PHASE_2_ONTOLOGY,
                beam_size=beam_size,
                language_mode=language_mode,
            ),
        )
    elif learner_type == "integrated-learner-recognizer":
        return lambda: IntegratedTemplateLearner(
            object_learner=ObjectRecognizerAsTemplateLearner(
                object_recognizer=object_recognizer, language_mode=language_mode
            ),
            attribute_learner=SubsetAttributeLearnerNew(
                ontology=GAILA_PHASE_2_ONTOLOGY,
                beam_size=beam_size,
                language_mode=language_mode,
            ),
            relation_learner=SubsetRelationLearnerNew(
                ontology=GAILA_PHASE_2_ONTOLOGY,
                beam_size=beam_size,
                language_mode=language_mode,
            ),
            action_learner=SubsetVerbLearnerNew(
                ontology=GAILA_PHASE_2_ONTOLOGY,
                beam_size=beam_size,
                language_mode=language_mode,
            ),
        )
    else:
        raise RuntimeError("can't happen")


def curriculum_from_params(
    params: Parameters, language_mode: LanguageMode = LanguageMode.ENGLISH
):
    str_to_train_test_curriculum: Mapping[
        str, Tuple[CURRICULUM_BUILDER, Optional[CURRICULUM_BUILDER]]
    ] = {
        "m6-deniz": (make_m6_curriculum, None),
        "each-object-by-itself": (
            build_each_object_by_itself_curriculum_train,
            build_each_object_by_itself_curriculum_test,
        ),
        "pursuit": (
            build_pursuit_curriculum,
            build_each_object_by_itself_curriculum_test,
        ),
        "m6-preposition": (build_m6_prepositions_curriculum, None),
        "m9-objects": (build_gaila_phase1_object_curriculum, None),
        "m9-attributes": (build_gaila_phase1_attribute_curriculum, None),
        "m9-relations": (build_gaila_phase1_relation_curriculum, None),
        "m9-events": (build_gaila_phase1_verb_curriculum, None),
        "m9-debug": (build_debug_curriculum_train, build_debug_curriculum_test),
        "m9-complete": (build_gaila_phase_1_curriculum, None),
        "m13-imprecise-size": (make_imprecise_size_curriculum, None),
        "m13-imprecise-temporal": (make_imprecise_temporal_descriptions, None),
        "m13-subtle-verb-distinction": (make_subtle_verb_distinctions_curriculum, None),
        "m13-object-restrictions": (build_functionally_defined_objects_curriculum, None),
        "m13-functionally-defined-objects": (
            build_functionally_defined_objects_curriculum,
            None,
        ),
        "m13-generics": (build_generics_curriculum, None),
        "m13-complete": (build_gaila_m13_curriculum, None),
        "m13-verbs-with-dynamic-prepositions": (
            make_verb_with_dynamic_prepositions_curriculum,
            None,
        ),
        "m13-shuffled": (build_m13_shuffled_curriculum, build_gaila_m13_curriculum),
    }

    curriculum_name = params.string("curriculum", str_to_train_test_curriculum.keys())
    language_generator = phase2_language_generator(language_mode)

    if params.has_namespace("pursuit-curriculum-params"):
        pursuit_curriculum_params = params.namespace("pursuit-curriculum-params")
    else:
        pursuit_curriculum_params = Parameters.empty()

    (training_instance_groups, test_instance_groups) = str_to_train_test_curriculum[
        curriculum_name
    ]

    num_samples = params.optional_positive_integer("num_samples")
    num_noise_objects = params.optional_positive_integer("num_noise_objects")

    return (
        training_instance_groups(num_samples, num_noise_objects, language_generator)
        if curriculum_name != "pursuit"
        else training_instance_groups(
            num_samples,
            num_noise_objects,
            language_generator,
            pursuit_curriculum_params=pursuit_curriculum_params,
        ),
        test_instance_groups(num_samples, num_noise_objects, language_generator)
        if test_instance_groups
        else [],
    )


if __name__ == "__main__":
    parameters_only_entry_point(log_experiment_entry_point)<|MERGE_RESOLUTION|>--- conflicted
+++ resolved
@@ -153,12 +153,9 @@
     ]:
         raise RuntimeError("Only able to test Chinese with integrated learner.")
 
-<<<<<<< HEAD
     perception_generator = GAILA_PHASE_1_PERCEPTION_GENERATOR
-=======
     objects = [YOU_HACK, ME_HACK]
     objects.extend(PHASE_1_CURRICULUM_OBJECTS)
->>>>>>> 33dee75a
 
     # Eval hack! This is specific to the Phase 1 ontology
     object_recognizer = ObjectRecognizer.for_ontology_types(
