--- conflicted
+++ resolved
@@ -289,11 +289,8 @@
             "integrated-learner-recognizer",
             "pursuit-gaze",
             "integrated-object-only",
-<<<<<<< HEAD
             "integrated-learner-params",
-=======
             "integrated-pursuit-attribute-only",
->>>>>>> 4dfe5136
         ],
     )
 
@@ -500,7 +497,6 @@
         else:
             raise RuntimeError(f"Invalid Object Learner Type Selected: {learner_type}")
         return lambda: IntegratedTemplateLearner(object_learner=object_learner_factory())
-<<<<<<< HEAD
     elif learner_type == "integrated-learner-params":
         object_learner = build_object_learner_factory(
             params.namespace_or_empty("object_learner"), beam_size, language_mode
@@ -529,7 +525,6 @@
             if params.boolean("include_generics_learner", default=True)
             else None,
             plural_learner=plural_learner,
-=======
     elif learner_type == "integrated-pursuit-attribute-only":
         return lambda: IntegratedTemplateLearner(
             object_learner=ObjectRecognizerAsTemplateLearner(
@@ -545,7 +540,6 @@
                 ontology=GAILA_PHASE_1_ONTOLOGY,
                 language_mode=language_mode,
             ),
->>>>>>> 4dfe5136
         )
     else:
         raise RuntimeError("can't happen")
