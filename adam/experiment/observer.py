import logging
from abc import ABC, abstractmethod
from pathlib import Path
from typing import Generic, Mapping, Optional, Tuple

from attr import attrib, attrs
from attr.validators import instance_of, optional
from more_itertools import only, take
from vistautils.parameters import Parameters

from adam.curriculum_to_html import CurriculumToHtmlDumper
from adam.language import LinguisticDescription, LinguisticDescriptionT
from adam.language.dependency import LinearizedDependencyTree
from adam.perception import PerceptionT, PerceptualRepresentation
from adam.situation import SituationT
from adam.situation.high_level_semantics_situation import HighLevelSemanticsSituation


class DescriptionObserver(Generic[SituationT, LinguisticDescriptionT, PerceptionT], ABC):
    r"""
    Something which can observe the descriptions produced by `LanguageLearner`\ s.

    Typically a `DescriptionObserver` will provide some sort of summary of its observations
    when its *report* method is called.
    """

    @abstractmethod
    def observe(
        self,
        situation: Optional[SituationT],
        true_description: LinguisticDescription,
        perceptual_representation: PerceptualRepresentation[PerceptionT],
        predicted_descriptions: Mapping[LinguisticDescription, float],
    ) -> None:
        r"""
        Observe a description provided by a `LanguageLearner`.

        Args:
            situation: The `Situation` being described. This is optional.
            true_description: The "gold-standard" description of the situation.
            perceptual_representation: The `PerceptualRepresentation` of the situation received by
                                       the `LanguageLearner`.
            predicted_descriptions:  The scored `LinguisticDescription`\ s produced by
                                     the `LanguageLearner`.
        """

    @abstractmethod
    def report(self) -> None:
        """
        Take some action based on the observations.

        Typically, this will be to write a report either to the console, to a file, or both.
        """


@attrs(slots=True)
class TopChoiceExactMatchObserver(
    DescriptionObserver[SituationT, LinguisticDescriptionT, PerceptionT]
):
    r"""
    Log how often the top-scoring predicted `LinguisticDescription` for a `Situation` exactly
    matches the expected `LinguisticDescription`.

    If there are multiple predicted `LinguisticDescription`\ s with the same score, which one is
    compared to determine matching is undefined.
    """
    name: str = attrib(validator=instance_of(str))
    _num_observations: int = attrib(init=False, default=0)
    _num_top_choice_matches: int = attrib(init=False, default=0)

    def observe(  # pylint:disable=unused-argument
        self,
        situation: Optional[SituationT],
        true_description: LinguisticDescription,
        perceptual_representation: PerceptualRepresentation[PerceptionT],
        predicted_descriptions: Mapping[LinguisticDescription, float],
    ) -> None:
        self._num_observations += 1

        if predicted_descriptions:
            top_choice = max(predicted_descriptions.items(), key=_by_score)

            if top_choice == true_description:
                self._num_top_choice_matches += 1

    def report(self) -> None:
        logging.info(
            f"{self.name}: top prediction matched expected prediction "
            f"{self._num_observations} / {self._num_top_choice_matches} times ("
            f"{100.0*self._num_top_choice_matches/self._num_observations:2.3f} %)"
        )


@attrs(slots=True)
class CandidateAccuracyObserver(
    DescriptionObserver[SituationT, LinguisticDescriptionT, PerceptionT]
):
    r"""
    Log how often the 'gold' description is present in the learner's candidate descriptions.
    Provide an accuracy score.
    """
    name: str = attrib(validator=instance_of(str))

    # these params allow the accuracy to be written out to a text file at each step which is helpful for graphing for
    # experiments such as the gaze ablation where we want to compare accuracy
    accuracy_to_txt: bool = attrib(default=False)
    txt_path: str = attrib(validator=instance_of(str), default="accuracy_out.txt")
    _num_predictions: int = attrib(init=False, default=0)
    _num_predictions_with_gold_in_candidates: int = attrib(init=False, default=0)

    def observe(  # pylint:disable=unused-argument
        self,
        situation: Optional[SituationT],
        true_description: LinguisticDescription,
        perceptual_representation: PerceptualRepresentation[PerceptionT],
        predicted_descriptions: Mapping[LinguisticDescription, float],
    ) -> None:
        self._num_predictions += 1

        descriptions_as_token_sequences = [
            desc.as_token_sequence() for desc in predicted_descriptions
        ]
        if true_description.as_token_sequence() in descriptions_as_token_sequences:
            self._num_predictions_with_gold_in_candidates += 1

    def report(self) -> None:
        accuracy = self.accuracy()

        # write out to an accuracy file if requested to do so by the user
        if self.accuracy_to_txt:
            try:
                with open(self.txt_path, "a") as f:
                    f.write(f"{accuracy}\n")
            # we currently catch errors with a warning rather than stopping the program if we can't log accuracy
            except OSError as e:
                logging.warning(
                    f"The following error occurred while attempting to log accuracy to a txt file: {e}"
                )

        if accuracy is not None:
            logging.info(
                "%s: accuracy of learner's predictions ('gold' description was in learner's candidates) "
                "%d / %d predictions ("
                "%03.2f %%)",
                self.name,
                self._num_predictions_with_gold_in_candidates,
                self._num_predictions,
                100 * accuracy,
            )

    def accuracy(self) -> Optional[float]:
        """
        Return accuracy value of the number of predictions made where the 'gold' description was present in
        the learner's candidate descriptions.
        Returns: accuracy score (float)

        """
        if not self._num_predictions:
            return None
        return self._num_predictions_with_gold_in_candidates / self._num_predictions


@attrs(slots=True)
class PrecisionRecallObserver(
    DescriptionObserver[SituationT, LinguisticDescriptionT, PerceptionT]
):
    r"""
    Log information to calculate the learners precision and recall
    """
    name: str = attrib(validator=instance_of(str))

    _num_predictions: int = attrib(init=False, default=0)
    _num_positive_examples: int = attrib(init=False, default=0)
    _num_true_positive_examples: int = attrib(init=False, default=0)
    _num_false_negative_examples: int = attrib(init=False, default=0)

    # these params allow the precision and recoll to be written out to a text file at each step
    # which is helpful for graphing for experiments
    make_report: bool = attrib(default=False, kw_only=True)
    txt_path: str = attrib(
        validator=instance_of(str), default="accuracy_out.txt", kw_only=True
    )
    robust: bool = attrib(default=True, kw_only=True)

    def observe(  # pylint:disable=unused-argument
        self,
        situation: Optional[SituationT],
        true_description: LinguisticDescription,
        perceptual_representation: PerceptualRepresentation[PerceptionT],
        predicted_descriptions: Mapping[LinguisticDescription, float],
    ) -> None:
        self._num_predictions += 1

        descriptions_as_token_sequences = [
            desc.as_token_sequence() for desc in predicted_descriptions
        ]

        if (
            isinstance(true_description, LinearizedDependencyTree)
            and not true_description.accurate
        ):
            # This means we have a false description, we blindly assume any `LinguisticDescription` that isn't of this type
            # Must be an accurate description of the situation - This is an eval hack as to avoid reworking the rest of the
            # Curriculum generation. See:
            if true_description.as_token_sequence() in descriptions_as_token_sequences:
                self._num_false_negative_examples += 1
        else:
            # This means the linguistic description is true for the situation
            self._num_positive_examples += 1
            if true_description.as_token_sequence() in descriptions_as_token_sequences:
                self._num_true_positive_examples += 1

    def report(self) -> None:
        precision = self.precision()
        recall = self.recall()

        # write out to an accuracy file if requested to do so by the user
        if self.make_report:
            try:
                with open(self.txt_path, "a") as f:
                    f.write(f"{precision},{recall}\n")
            # we currently catch errors with a warning rather than stopping the program if we can't log accuracy
            except OSError as e:
                logging.warning(
                    f"The following error occurred while attempting to log accuracy to a txt file: {e}"
                )

        if precision is not None and recall is not None:
            logging.info(
                "%s: Precision of learner's predictions is %d / %d predictions (%03.2f %%)\n"
                "Recall of learner's predictions is %d / %d predictions (%03.2f %%)",
                self.name,
                self._num_true_positive_examples,
                self._num_positive_examples,
                100 * precision,
                self._num_true_positive_examples,
                self._num_true_positive_examples + self._num_false_negative_examples,
                100 * recall,
            )

    def precision(self) -> Optional[float]:
        if not self._num_positive_examples:
            return None
        else:
            return self._num_true_positive_examples / self._num_positive_examples

    def recall(self) -> Optional[float]:
        num_examples = (
            self._num_true_positive_examples + self._num_false_negative_examples
        )
        if not num_examples:
            return None
        else:
            return self._num_true_positive_examples / (
                self._num_true_positive_examples + self._num_false_negative_examples
            )


CSS = """
body {
    font-size: 1em;
    font-family: sans-serif;
}

table td { p
    padding: 1em; 
    background-color: #FAE5D3 ;
}
"""


@attrs(slots=True)
class LearningProgressHtmlLogger:  # pragma: no cover

    output_file_str: str = attrib(validator=instance_of(str))
    html_dumper: CurriculumToHtmlDumper = attrib(
        validator=instance_of(CurriculumToHtmlDumper)
    )
    include_links_to_images: bool = attrib(
        validator=instance_of(bool), kw_only=True, default=False
    )
    pre_observed_description: Optional[str] = attrib(init=False, default=None)

    _button_id_suffix: int = attrib(init=False, default=0)
    _num_pretty_descriptions: int = attrib(kw_only=True, default=3)
    _sort_by_length: bool = attrib(kw_only=True, default=False)

    @staticmethod
    def create_logger(params: Parameters) -> "LearningProgressHtmlLogger":
        output_dir = params.creatable_directory("experiment_group_dir")
        experiment_name = params.string("experiment")
        include_links_to_images = params.optional_boolean("include_image_links")
        num_pretty_descriptions = params.positive_integer(
            "num_pretty_descriptions", default=3
        )
        sort_by_length = params.boolean(
            "sort_learner_descriptions_by_length", default=False
        )

        logging_dir = output_dir / experiment_name
        logging_dir.mkdir(parents=True, exist_ok=True)
        output_html_path = logging_dir / "index.html"

        if include_links_to_images is None:
            include_links_to_images = False

        logging.info("Experiment will be logged to %s", output_html_path)

        html_dumper = CurriculumToHtmlDumper()
        if not output_html_path.exists():
            with output_html_path.open("w") as outfile:

                outfile.write(f"<head>\n\t<style>{CSS}\n\t</style>\n</head>")
                outfile.write(f"\n<body>\n\t<h1>{experiment_name}</h1>")
                # A JavaScript function to allow toggling perception information
                outfile.write(
                    """
                    <script>
                    function myFunction(id) {
                      var x = document.getElementById(id);
                      if (x.style.display === "none") {
                        x.style.display = "block";
                      } else {
                        x.style.display = "none";
                      }
                    }
                    </script>
                    """
                )
        return LearningProgressHtmlLogger(
            output_file_str=str(output_html_path),
            html_dumper=html_dumper,
            include_links_to_images=include_links_to_images,
            num_pretty_descriptions=num_pretty_descriptions,
            sort_by_length=sort_by_length,
        )

    def pre_observer(
        self,
        *,
        params: Parameters = Parameters.empty(),
        experiment_group_dir: Optional[Path] = None,
    ) -> "DescriptionObserver":  # type: ignore
        track_accuracy = params.boolean("include_acc_observer", default=False)
        log_accuracy = params.boolean("accuracy_to_txt", default=False)
        log_accuracy_path = params.string(
            "accuracy_logging_path",
            default=f"{experiment_group_dir}/accuracy_post_out.txt"
            if experiment_group_dir
            else "accuracy_post_out.txt",
        )
        track_precision_recall = params.boolean("include_pr_observer", default=False)
        log_precision_recall = params.boolean("log_pr", default=False)
        log_precision_recall_path = params.string(
            "pr_log_path",
            default=f"{experiment_group_dir}/pr_post_out.txt"
            if experiment_group_dir
            else "pr_post_out.txt",
        )
        return HTMLLoggerPreObserver(
            name="Pre-observer",
            html_logger=self,
            candidate_accuracy_observer=CandidateAccuracyObserver(
                name="Pre-observer-acc",
                accuracy_to_txt=log_accuracy,
                txt_path=log_accuracy_path,
            )
            if track_accuracy
            else None,
            precision_recall_observer=PrecisionRecallObserver(
                name="Pre-observer-pr",
                make_report=log_precision_recall,
                txt_path=log_precision_recall_path,
            )
            if track_precision_recall
            else None,
        )

    def post_observer(
        self,
        *,
        params: Parameters = Parameters.empty(),
        experiment_group_dir: Optional[Path] = None,
    ) -> "DescriptionObserver":  # type: ignore
        # these are the params to use for writing accuracy to a text file at every iteration (e.g. to graph later)
        track_accuracy = params.boolean("include_acc_observer", default=True)
        log_accuracy = params.boolean("accuracy_to_txt", default=False)
        log_accuracy_path = params.string(
            "accuracy_logging_path",
            default=f"{experiment_group_dir}/accuracy_post_out.txt"
            if experiment_group_dir
            else "accuracy_post_out.txt",
        )
        track_precision_recall = params.boolean("include_pr_observer", default=False)
        log_precision_recall = params.boolean("log_pr", default=False)
        log_precision_recall_path = params.string(
            "pr_log_path",
            default=f"{experiment_group_dir}/pr_post_out.txt"
            if experiment_group_dir
            else "pr_post_out.txt",
        )
        return HTMLLoggerPostObserver(
            name="Post-observer",
            html_logger=self,
            candidate_accuracy_observer=CandidateAccuracyObserver(
                name="Post-observer-acc",
                accuracy_to_txt=log_accuracy,
                txt_path=log_accuracy_path,
            )
            if track_accuracy
            else None,
            precision_recall_observer=PrecisionRecallObserver(
                name="Post-observer-pr",
                make_report=log_precision_recall,
                txt_path=log_precision_recall_path,
            )
            if track_precision_recall
            else None,
            test_mode=False,
        )

    def test_observer(
        self,
        *,
        params: Parameters = Parameters.empty(),
        experiment_group_dir: Optional[Path] = None,
    ) -> "DescriptionObserver":  # type: ignore
        # these are the params to use for writing accuracy to a text file at every iteration (e.g. to graph later)
        track_accuracy = params.boolean("include_acc_observer", default=True)
        log_accuracy = params.boolean("accuracy_to_txt", default=False)
        log_accuracy_path = params.string(
            "accuracy_logging_path",
            default=f"{experiment_group_dir}/accuracy_test_out.txt"
            if experiment_group_dir
            else "accuracy_test_out.txt",
        )
        track_precision_recall = params.boolean("include_pr_observer", default=False)
        log_precision_recall = params.boolean("log_pr", default=False)
        log_precision_recall_path = params.string(
            "pr_log_path",
            default=f"{experiment_group_dir}/pr_test_out.txt"
            if experiment_group_dir
            else "pr_test_out.txt",
        )
        accuracy_observer = None
        precision_recall_observer = None
        if track_accuracy:
            accuracy_observer = CandidateAccuracyObserver(
                name="Test-observer-acc",
                accuracy_to_txt=log_accuracy,
                txt_path=log_accuracy_path,
            )
        if track_precision_recall:
            precision_recall_observer = PrecisionRecallObserver(
                name="Test-observer-pr",
                make_report=log_precision_recall,
                txt_path=log_precision_recall_path,
            )

        return HTMLLoggerPostObserver(
            name="t-observer",
            html_logger=self,
            candidate_accuracy_observer=accuracy_observer,
            precision_recall_observer=precision_recall_observer,
            test_mode=True,
        )

    def pre_observer_log(
        self,
        predicted_descriptions: Mapping[LinguisticDescription, float],
        accuracy: Optional[float] = None,
        precision: Optional[float] = None,
        recall: Optional[float] = None,
    ) -> None:
        append_str = ""
        if accuracy:
            append_str += f"\nAccuracy: {accuracy:2.2f}"
        if precision:
            append_str += f"\nPrecision: {precision:2.2f}"
        if recall:
            append_str += f"\nRecall: {recall:2.2f}"
        self.pre_observed_description = (
            pretty_descriptions(
                predicted_descriptions,
                self._num_pretty_descriptions,
                sort_by_length=self._sort_by_length,
            )
            + append_str
        )

    def post_observer_log(
        self,
        *,
        observer_name: str,
        instance_number: int,
        situation: Optional[SituationT],
        true_description: LinguisticDescription,
        perceptual_representation: PerceptualRepresentation[PerceptionT],
        predicted_descriptions: Mapping[LinguisticDescription, float],
        test_mode: bool,
        accuracy: Optional[float] = None,
        precision: Optional[float] = None,
        recall: Optional[float] = None,
    ):
        learner_pre_description = self.pre_observed_description
        self.pre_observed_description = None

        learner_description = pretty_descriptions(
            predicted_descriptions,
            self._num_pretty_descriptions,
            sort_by_length=self._sort_by_length,
        )

        if situation and isinstance(situation, HighLevelSemanticsSituation):
            situation_text, _ = self.html_dumper.situation_text(situation)
        else:
            situation_text = ""

        perception_text = self.html_dumper.perception_text(  # type: ignore
            perceptual_representation  # type: ignore
        )

        true_description_text = " ".join(true_description.as_token_sequence())

        clickable_perception_string = f"""
            <button onclick="myFunction('myPerception{instance_number}')">View Perception</button>
            <div id="myPerception{instance_number}" style="display: none">
            {perception_text}
            </div>
            """

        # Log into html file
        # We want to log the true description, the learners guess, the perception, and situation
        with open(self.output_file_str, "a+") as outfile:
            outfile.write(
                f"\n\t<table>\n"
                f"\t\t<thead>\n"
                f"\t\t\t<tr>\n"
                f'\t\t\t\t<th colspan="3">\n'
                f"\t\t\t\t\t<h2>Learning Instance: {observer_name} report number {instance_number}</h2>\n"
                f"\t\t\t\t</th>\n\t\t\t</tr>\n"
                f"\t\t</thead>\n"
                f"\t\t<tbody>\n"
                f"\t\t\t<tr>\n"
                f"\t\t\t\t<td>\n"
                f'\t\t\t\t\t<h3 id="situation-{instance_number}">Situation</h3>\n'
                f"\t\t\t\t</td>\n"
                f"\t\t\t\t<td>\n"
                f'\t\t\t\t\t<h3 id="true-{instance_number}">True Description</h3>\n'
                f"\t\t\t\t</td>\n"
                f"\t\t\t\t<td>\n"
            )
            if test_mode:
                # in test mode we don't update the learner, so there is no pre- and
                # post-description, just a single description.
                outfile.write(
                    f'\t\t\t\t\t<h3 id="learner-pre-{instance_number}">Learner\'s Description</h3>\n'
                    f"\t\t\t\t</td>\n"
                )
            else:
                outfile.write(
                    f'\t\t\t\t\t<h3 id="learner-pre-{instance_number}">Learner\'s Old Description</h3>\n'
                    f"\t\t\t\t</td>\n"
                    f"\t\t\t\t<td>\n"
                    f'\t\t\t\t\t<h3 id="learner-post-{instance_number}">Learner\'s New Description</h3>\n'
                    f"\t\t\t\t</td>\n"
                )
            outfile.write(
                f"\t\t\t\t<td>\n"
                f'\t\t\t\t\t<h3 id="perception-{instance_number}">Learner Perception</h3>\n'
                f"\t\t\t\t</td>\n"
            )
            if self.include_links_to_images:
                outfile.write(
                    f"\t\t\t\t\t<td>\n"
                    f"\t\t\t\t\t<h3>Scene Renderings</h3>\n"
                    f"\t\t\t\t\t</td>\n"
                )
            outfile.write(
                f"\t\t\t</tr>\n"
                f"\t\t\t<tr>\n"
                f'\t\t\t\t<td valign="top">{situation_text}\n\t\t\t\t</td>\n'
                f'\t\t\t\t<td valign="top">{true_description_text}</td>\n'
            )
            composit_learner_description = (
                f'\t\t\t\t<td valign="top">{learner_description}'
            )
            if accuracy:
                composit_learner_description = (
                    composit_learner_description + f"<br/>Accuracy: {accuracy:2.2f}"
                )
            if precision:
                composit_learner_description = (
                    composit_learner_description + f"<br/>Precision: {precision:2.2f}"
                )
            if recall:
                composit_learner_description = (
                    composit_learner_description + f"<br/>Recall: {recall:2.2f}"
                )
            composit_learner_description = composit_learner_description + "</td>\n"
            if test_mode:
                outfile.write(f"{composit_learner_description}")
            else:
                outfile.write(
                    f'\t\t\t\t<td valign="top">{learner_pre_description}</td>\n'
                    f"{composit_learner_description}"
                )

            render_buttons_text = ""

            outfile.write(
                f'\t\t\t\t<td valign="top">{clickable_perception_string}\n\t\t\t\t</td>\n'
            )
            if self.include_links_to_images:
                outfile.write(f"\t\t\t\t<td valign='top'>{render_buttons_text}</td>")
            outfile.write(f"\t\t\t</tr>\n\t\t</tbody>\n\t</table>")
            outfile.write("\n</body>")

    def _get_button_suffix(self) -> str:
        suffix = str(self._button_id_suffix)
        self._button_id_suffix += 1
        return suffix


@attrs(slots=True)
class HTMLLoggerPreObserver(  # pragma: no cover
    DescriptionObserver[SituationT, LinguisticDescriptionT, PerceptionT]
):
    r"""
    Logs the true description and learner's descriptions throughout the learning process.
    """
    name: str = attrib(validator=instance_of(str))
    html_logger: LearningProgressHtmlLogger = attrib(
        init=True, validator=instance_of(LearningProgressHtmlLogger), kw_only=True
    )

<<<<<<< HEAD

    # fmt: off
    candidate_accuracy_observer: Optional[CandidateAccuracyObserver] = attrib(  # type: ignore
        kw_only=True,
        validator=optional(instance_of(CandidateAccuracyObserver)),
    )

    precision_recall_observer: Optional[PrecisionRecallObserver] = attrib(  # type: ignore
        kw_only=True,
        validator=optional(instance_of(PrecisionRecallObserver)),
    )
    # fmt: on
=======
    candidate_accuracy_observer: Optional[  # type: ignore
        CandidateAccuracyObserver
    ] = attrib(kw_only=True, validator=optional(instance_of(CandidateAccuracyObserver)))
    precision_recall_observer: Optional[PrecisionRecallObserver] = attrib(  # type: ignore
        kw_only=True, validator=optional(instance_of(PrecisionRecallObserver))
    )
>>>>>>> 7ff8e304

    def observe(  # pylint: disable=unused-argument
        self,
        situation: Optional[SituationT],
        true_description: LinguisticDescription,
        perceptual_representation: PerceptualRepresentation[PerceptionT],
        predicted_descriptions: Mapping[LinguisticDescription, float],
    ) -> None:
        if self.candidate_accuracy_observer:
            self.candidate_accuracy_observer.observe(
                situation,
                true_description,
                perceptual_representation,
                predicted_descriptions,
            )
        if self.precision_recall_observer:
            self.precision_recall_observer.observe(
                situation,
                true_description,
                perceptual_representation,
                predicted_descriptions,
            )
        self.html_logger.pre_observer_log(
            predicted_descriptions,
            accuracy=self.candidate_accuracy_observer.accuracy()
            if self.candidate_accuracy_observer
            else None,
            precision=self.precision_recall_observer.precision()
            if self.precision_recall_observer
            else None,
            recall=self.precision_recall_observer.recall()
            if self.precision_recall_observer
            else None,
        )

    def report(self) -> None:
        if self.candidate_accuracy_observer:
            self.candidate_accuracy_observer.report()
        if self.precision_recall_observer:
            self.precision_recall_observer.report()


@attrs(slots=True)
class HTMLLoggerPostObserver(  # pragma: no cover
    DescriptionObserver[SituationT, LinguisticDescriptionT, PerceptionT]
):
    r"""
    Logs the true description and learner's descriptions throughout the learning process.
    """
    name: str = attrib(validator=instance_of(str))
    html_logger: LearningProgressHtmlLogger = attrib(
        validator=instance_of(LearningProgressHtmlLogger), kw_only=True
    )
    candidate_accuracy_observer = attrib(kw_only=True)  # type: ignore
    precision_recall_observer = attrib(kw_only=True)  # type: ignore
    test_mode: bool = attrib(validator=instance_of(bool), kw_only=True)
    counter: int = attrib(kw_only=True, default=0)

    def observe(
        self,
        situation: Optional[SituationT],
        true_description: LinguisticDescription,
        perceptual_representation: PerceptualRepresentation[PerceptionT],
        predicted_descriptions: Mapping[LinguisticDescription, float],
    ) -> None:
        if self.candidate_accuracy_observer:
            self.candidate_accuracy_observer.observe(
                situation,
                true_description,
                perceptual_representation,
                predicted_descriptions,
            )
        if self.precision_recall_observer:
            self.precision_recall_observer.observe(
                situation,
                true_description,
                perceptual_representation,
                predicted_descriptions,
            )
        self.html_logger.post_observer_log(
            observer_name=self.name,
            instance_number=self.counter,
            situation=situation,
            true_description=true_description,
            perceptual_representation=perceptual_representation,
            predicted_descriptions=predicted_descriptions,
            test_mode=self.test_mode,
            accuracy=self.candidate_accuracy_observer.accuracy()
            if self.candidate_accuracy_observer
            else None,
            precision=self.precision_recall_observer.precision()
            if self.precision_recall_observer
            else None,
            recall=self.precision_recall_observer.recall()
            if self.precision_recall_observer
            else None,
        )
        self.counter += 1

    def report(self) -> None:
        if self.candidate_accuracy_observer:
            self.candidate_accuracy_observer.report()
        if self.precision_recall_observer:
            self.precision_recall_observer.report()


# used by TopChoiceExactMatchObserver
def _by_score(scored_description: Tuple[LinguisticDescription, float]) -> float:
    return scored_description[1]


def _by_length(scored_description: Tuple[LinguisticDescription, float]) -> int:
    return -1 * len(scored_description[0])


def pretty_descriptions(
    descriptions: Mapping[LinguisticDescription, float],
    num_descriptions: int,
    *,
    sort_by_length: bool,
) -> str:
    if len(descriptions) > 1:
        top_descriptions = take(
            num_descriptions,
            sorted(descriptions.items(), key=_by_length if sort_by_length else _by_score),
        )
        parts = ["<ul>"]
        parts.extend(
            [
                f"<li>{description.as_token_string()} ({score:.2})</li>"
                for (description, score) in top_descriptions
            ]
        )
        parts.append("</ul>")
        return "\n".join(parts)
    elif len(descriptions) == 1:
        return "".join(only(descriptions).as_token_string())
    else:
        return ""<|MERGE_RESOLUTION|>--- conflicted
+++ resolved
@@ -634,7 +634,6 @@
         init=True, validator=instance_of(LearningProgressHtmlLogger), kw_only=True
     )
 
-<<<<<<< HEAD
 
     # fmt: off
     candidate_accuracy_observer: Optional[CandidateAccuracyObserver] = attrib(  # type: ignore
@@ -647,14 +646,7 @@
         validator=optional(instance_of(PrecisionRecallObserver)),
     )
     # fmt: on
-=======
-    candidate_accuracy_observer: Optional[  # type: ignore
-        CandidateAccuracyObserver
-    ] = attrib(kw_only=True, validator=optional(instance_of(CandidateAccuracyObserver)))
-    precision_recall_observer: Optional[PrecisionRecallObserver] = attrib(  # type: ignore
-        kw_only=True, validator=optional(instance_of(PrecisionRecallObserver))
-    )
->>>>>>> 7ff8e304
+
 
     def observe(  # pylint: disable=unused-argument
         self,
