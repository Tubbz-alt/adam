# pragma: no cover
"""
This module defines a bounding box type and implements a constraint solver
that can position multiple bounding boxes s/t they do not overlap
(in addition to other constraints).

main() function used for testing purposes. Primary function made available to outside callers
is run_model()
"""
from itertools import combinations
from typing import Mapping, AbstractSet, Optional, List, Iterable, Tuple, DefaultDict
from attr import attrs, attrib
from collections import defaultdict

import numpy as np
from numpy import ndarray
import torch
import torch.nn as nn
from torch.nn import Parameter
import torch.optim as optim
from torch.optim.lr_scheduler import ReduceLROnPlateau
from torch.nn import PairwiseDistance

from panda3d.core import LPoint3f  # pylint: disable=no-name-in-module

from immutablecollections import immutabledict, immutableset, ImmutableDict, ImmutableSet
from vistautils.preconditions import check_arg

from adam.axes import (
    Axes,
    HorizontalAxisOfObject,
    straight_up,
    # directed,
    symmetric,
    symmetric_vertical,
    FacingAddresseeAxis,
)

from adam.ontology.phase1_spatial_relations import (
    PROXIMAL,
    DISTAL,
    EXTERIOR_BUT_IN_CONTACT,
    Region,
)
from adam.ontology.phase1_spatial_relations import (
    Direction,
    GRAVITATIONAL_UP,
    GRAVITATIONAL_DOWN,
)
from adam.perception import ObjectPerception, GROUND_PERCEPTION

# see https://github.com/pytorch/pytorch/issues/24807 re: pylint issue


ORIGIN = torch.zeros(3, dtype=torch.float)  # pylint: disable=not-callable
# penalty weighting for keeping objects on the ground
GRAVITY_PENALTY = torch.tensor([1], dtype=torch.float)  # pylint: disable=not-callable
# penalty weighting for keeping objects from clipping into the ground
BELOW_GROUND_PENALTY = 2 * GRAVITY_PENALTY
# penalty weighting for keeping objects from colliding with one another
COLLISION_PENALTY = 5 * GRAVITY_PENALTY

LOSS_EPSILON = 1.0e-04

# penalty weighting for adjusting the angle between relatively-positioned objects
ANGLE_PENALTY = torch.tensor([5], dtype=torch.float)  # pylint: disable=not-callable
# penalty weighting for adjusting the separation of relatively-positioned objects
DISTANCE_PENALTY = torch.tensor([1], dtype=torch.float)  # pylint: disable=not-callable

# concreteized definitions of the relative distance categories:
PROXIMAL_MIN_DISTANCE = torch.tensor(  # pylint: disable=not-callable
    [0.5], dtype=torch.float
)
PROXIMAL_MAX_DISTANCE = torch.tensor(  # pylint: disable=not-callable
    [2], dtype=torch.float
)

DISTAL_MIN_DISTANCE = torch.tensor([4], dtype=torch.float)  # pylint: disable=not-callable

EXTERIOR_BUT_IN_CONTACT_EPS = torch.tensor(  # pylint: disable=not-callable
    [1e-5], dtype=torch.float
)


def main() -> None:

    top_to_bottom = straight_up("top-to-bottom")
    side_to_side_0 = symmetric("side-to-side-0")
    side_to_side_1 = symmetric("side-to-side-1")

    box = ObjectPerception(
        "box",
        geon=None,
        axes=Axes(
            primary_axis=top_to_bottom,
            orienting_axes=immutableset([side_to_side_0, side_to_side_1]),
        ),
    )

    generating_axis = symmetric_vertical("ball-generating")
    orienting_axis_0 = symmetric("ball-orienting-0")
    orienting_axis_1 = symmetric("ball-orienting-1")

    # ball situated on top of box
    ball = ObjectPerception(
        "ball",
        geon=None,
        axes=Axes(
            primary_axis=generating_axis,
            orienting_axes=immutableset([orienting_axis_0, orienting_axis_1]),
        ),
    )

    in_region_relations: Mapping[ObjectPerception, List[Region[ObjectPerception]]] = {
        ball: [Region[ObjectPerception](box, EXTERIOR_BUT_IN_CONTACT, GRAVITATIONAL_UP)]
    }

    # other objects have no particular constraints:

    positioning_model = PositioningModel.for_objects_random_positions(
        object_perceptions=immutableset([ball, box]),
        sub_objects={},
        in_region_relations=in_region_relations,
    )
    # we will start with an aggressive learning rate
    optimizer = optim.SGD(positioning_model.parameters(), lr=1.0)
    # but will decrease it whenever the loss plateaus
    learning_rate_schedule = ReduceLROnPlateau(
        optimizer,
        "min",
        # decrease the rate if the loss hasn't improved in
        # 3 epochs
        patience=3,
    )

    iterations = 100
    for iteration in range(iterations):
        print(f"====== Iteration {iteration} ======")
        positioning_model.dump_object_positions(prefix="\t")

        loss = positioning_model()
        print(f"\tLoss: {loss.item()}")
        loss.backward()

        optimizer.step()
        optimizer.zero_grad()

        learning_rate_schedule.step(loss)

    print("========= Final Positions ========")
    positioning_model.dump_object_positions(prefix="\t")


@attrs(frozen=True, auto_attribs=True)
class PositionsMap:
    """Convenience type: list of positions corresponding to objects in a scene."""

    name_to_position: Mapping[str, torch.Tensor]

    def __len__(self) -> int:
        return len(self.name_to_position)


def run_model(
    top_level_objects: ImmutableSet[ObjectPerception],
    sub_objects: Mapping[str, Mapping[str, LPoint3f]],
    in_region_map: Mapping[ObjectPerception, List[Region[ObjectPerception]]],
    object_scales: Mapping[str, Tuple[float, float, float]],
    *,
    num_iterations: int = 200,
    yield_steps: Optional[int] = None,
) -> Iterable[PositionsMap]:
    r"""
    Construct a positioning model given a list of objects to position, return their position values.
    The model will return final positions either after the given number of iterations, or if the model
    converges in a position where it is unable to find a gradient to continue.
    Args:
        top_level_objects: set of top-level objects requested to be positioned
<<<<<<< HEAD
        sub_objects: mapping of sub-objects to their parent, and their relative position to that parent
=======
>>>>>>> d10d837c
        in_region_map: in-region relations for all top-level objects in this scene
        *num_iterations*: total number of SGD iterations.
        *yield_steps*: If provided, the current positions of all objects will be returned after this many steps

    Returns: PositionsMap: Map of object name -> Tensor (3,) of its position

    """

    positioning_model = PositioningModel.for_scaled_objects_random_positions(
        top_level_objects,
        sub_objects,
        in_region_relations=in_region_map,
        scale_map=object_scales,
    )

    # we will start with an aggressive learning rate
    optimizer = optim.SGD(positioning_model.parameters(), lr=1.0)
    # but will decrease it whenever the loss plateaus
    learning_rate_schedule = ReduceLROnPlateau(
        optimizer,
        "min",
        # decrease the rate if the loss hasn't improved in
        # 10 epochs
        patience=10,
    )

    iterations = num_iterations
    for i in range(iterations):
        print(f"====== Iteration {i} =======")
        loss = positioning_model()
        # if we lose any substantial gradient, stop the search
        if loss < LOSS_EPSILON:
            break
        print(f"\tLoss: {loss.item()}")
        loss.backward()

        optimizer.step()
        optimizer.zero_grad()

        learning_rate_schedule.step(loss)

        positioning_model.dump_object_positions(prefix="\t")
        if yield_steps and i % yield_steps == 0:
            yield positioning_model.get_objects_positions()

    return positioning_model.get_objects_positions()


@attrs(slots=True)
class AxisAlignedBoundingBox:
    """
    Defines a 3D Box that is oriented to world axes.

    This box is defined by a center point of shape (3,),
    and a scale (also of shape (3,)) which defines how a unit cube
    with the given center will be scaled in each dimension to create
    this box.

    For example: a box centered at (0, 0, 0) and with a scale of (1, 1, 1) would have opposite
    corners at (-1, -1, -1) and (1, 1, 1), giving the box a volume of 2(^3)
    """

    center: torch.Tensor = attrib()  # tensor shape: (3,)
    scale: torch.Tensor = attrib()  # tensor shape: (3, 3) - diagonal matrix
    # rotation: torch.Tensor = attrib()
    offset: Optional[torch.Tensor] = attrib()

    def center_distance_from_point(self, point: torch.Tensor) -> torch.Tensor:
        return torch.dist(self.center, point, 2)

    def nearest_center_face_distance_from_point(
        self, point: torch.Tensor
    ) -> torch.Tensor:
        """ returns the distance from the closest face center to the given point

        Args:
            point: tensor (3,) of a coordinate to check distance from this box's face centers
        Returns: tensor (1,)

        """
        centers = self.get_face_centers()
        return torch.min(PairwiseDistance().forward(centers, point.expand(6, 3)))

    def nearest_center_face_point(self, point: torch.Tensor) -> torch.Tensor:
        """
        Returns the closest face center of the box to the given point
        Args:
            point: tensor (3,) x,y,z coordinate: an arbitrary point in 3d space

        Returns: tensor (3,) x,y,z coordinate: the center face of the box closest to the function argument

        """
        face_centers = self.get_face_centers()
        return face_centers[
            torch.argmin(PairwiseDistance().forward(face_centers, point.expand(6, 3)))
        ]

    def z_coordinate_of_lowest_corner(self) -> torch.Tensor:
        """
        Get the position of the lowest corner of the box.

        The third coordinate is interpreted as the height relative to the ground at z=0.
        Returns: (1,) tensor

        """
        # all corners are considered (in case of a rotated box)
        corners = self.get_corners()
        # find the minimum z value
        min_corner_z = torch.min(
            # gather just the z coordinate from the tensor of all corners
            # turning (8,3) into (8,1)
            torch.gather(
                corners,
                1,
                # create a (8, 1) tensor filled with elements corresponding to the index of the Z coordinate
                # these indices are used by torch.gather() to retrieve the correct elements from the corners tensor
                torch.repeat_interleave(
                    torch.tensor([[2]]),  # pylint: disable=not-callable
                    torch.tensor([8]),  # pylint: disable=not-callable
                    dim=0,
                ),
            )
        )
        return min_corner_z - ORIGIN[2]

    @staticmethod
    def create_at_random_position(
        *, min_distance_from_origin: float, max_distance_from_origin: float
    ):
        return AxisAlignedBoundingBox.create_at_random_position_scaled(
            min_distance_from_origin=min_distance_from_origin,
            max_distance_from_origin=max_distance_from_origin,
            object_scale=torch.ones(3),
        )

    @staticmethod
    def create_at_center_point(*, center: np.array):
        return AxisAlignedBoundingBox(
            Parameter(
                torch.tensor(center, dtype=torch.float),  # pylint: disable=not-callable
                requires_grad=True,
            ),
            torch.diag(torch.ones(3)),
            offset=None,
        )

    @staticmethod
    def create_at_center_point_scaled(
        *,
        center: np.array,
        object_scale: torch.Tensor,
        is_parameter: bool,
        offset: Optional[np.array] = None,
    ):
        if is_parameter:
            return AxisAlignedBoundingBox(
                Parameter(
                    torch.tensor(
                        center, dtype=torch.float
                    ),  # pylint: disable=not-callable
                    requires_grad=True,
                ),
                object_scale,
                offset,
            )
        return AxisAlignedBoundingBox(
            torch.tensor(center, dtype=torch.float),  # pylint: disable=not-callable
            object_scale,
            torch.tensor(offset, dtype=torch.float),  # pylint: disable=not-callable
        )

    @staticmethod
    def create_at_random_position_scaled(
        *,
        min_distance_from_origin: float,
        max_distance_from_origin: float,
        object_scale: torch.Tensor,
    ):
        check_arg(min_distance_from_origin > 0.0)
        check_arg(min_distance_from_origin < max_distance_from_origin)
        # we first generate a random point on the unit sphere by
        # generating a random vector in cube...
        center = np.random.randn(3, 1).squeeze()
        # and then normalizing.
        center /= np.linalg.norm(center)

        # then we scale according to the distances above
        scale_factor = np.random.uniform(
            min_distance_from_origin, max_distance_from_origin
        )
        center *= scale_factor
        return AxisAlignedBoundingBox(
            Parameter(
                torch.tensor(center, dtype=torch.float),  # pylint: disable=not-callable
                requires_grad=True,
            ),
            torch.diag(object_scale),
            offset=None,
        )

    def get_corners(self) -> torch.Tensor:
        return self.center.expand(8, 3) + torch.tensor(  # pylint: disable=not-callable
            [
                [-1, -1, -1],
                [1, -1, -1],
                [-1, 1, -1],
                [1, 1, -1],
                [-1, -1, 1],
                [1, -1, 1],
                [-1, 1, 1],
                [1, 1, 1],
            ],
            dtype=torch.float,
        ).matmul(self.scale)
        # see https://github.com/pytorch/pytorch/issues/24807 re: pylint issue

    def get_face_centers(self) -> torch.Tensor:
        """
        Returns the center point of each of the box's 6 faces.
        Returns: tensor (6, 3)
        """
        corners = self.get_corners()
        return torch.stack(  # pylint: disable=not-callable
            [
                torch.div(corners[0] + corners[6], 2),  # left face
                torch.div(corners[0] + corners[5], 2),  # backward face
                torch.div(corners[1] + corners[7], 2),  # right face
                torch.div(corners[2] + corners[7], 2),  # forward face
                torch.div(corners[0] + corners[3], 2),  # bottom face
                torch.div(corners[4] + corners[7], 2),  # top face
            ],
            dim=0,
        )

    def _minus_ones_corner(self) -> torch.Tensor:
        """
        Corner in the direction of the negative x, y, z axes from center
        Returns: Tensor (3,)

        """
        return self.center + torch.tensor(  # pylint: disable=not-callable
            [-1, -1, -1], dtype=torch.float
        ).matmul(self.scale)

    # functions returning normal vectors from three perpendicular faces of the box
    def right_face_normal_vector(self) -> torch.Tensor:
        """
        Normal vector for the right face of the box (toward positive x axis when aligned to world axes)
        Returns: Tensor (3,)
        """
        diff = (
            self.center
            + torch.tensor(  # pylint: disable=not-callable
                [1, -1, -1], dtype=torch.float
            ).matmul(self.scale)
            - self._minus_ones_corner()
        )
        return diff / torch.norm(diff)

    def forward_face_normal_vector(self) -> torch.Tensor:
        """
        Normal vector for the forward face of the box (toward positive y axis when aligned to world axes)
        Returns: Tensor (3,)
        """
        diff = (
            self.center
            + torch.tensor(  # pylint: disable=not-callable
                [-1, 1, -1], dtype=torch.float
            ).matmul(self.scale)
            - self._minus_ones_corner()
        )
        return diff / torch.norm(diff)

    def up_face_normal_vector(self) -> torch.Tensor:
        """
        Normal vector for the up face of the box (toward positive z axis when aligned to world axes)
        Returns: Tensor (3,)
        """
        diff = (
            self.center
            + torch.tensor(  # pylint: disable=not-callable
                [-1, -1, 1], dtype=torch.float
            ).matmul(self.scale)
            - self._minus_ones_corner()
        )
        return diff / torch.norm(diff)

    def face_normal_vectors(self) -> torch.Tensor:
        """
        Stacks the face norms from the right, forward, and up faces of the box
        Returns: Tensor (3,3)

        """
        # in axis-aligned case these are always the same
        return torch.stack(
            [
                self.right_face_normal_vector(),
                self.forward_face_normal_vector(),
                self.up_face_normal_vector(),
            ]
        )

    def corners_onto_axes_projections(self, axes: torch.Tensor) -> torch.Tensor:
        """
        Projects each of 8 corners onto each of three axes.
        Args:
            axes: (3,3) tensor -> the three axes we are projecting points onto

        Returns:
            (3, 8) tensor -> each point projected onto each of three dimensions

        """
        check_arg(axes.shape == (3, 3))
        corners = self.get_corners()
        return axes.matmul(corners.transpose(0, 1))


class PositioningModel(torch.nn.Module):  # type: ignore
    """
    Model that combines multiple constraints on AxisAlignedBoundingBoxes.
    """

    def __init__(
        self,
        object_perception_to_bounding_box: Mapping[
            ObjectPerception, AxisAlignedBoundingBox
        ],
        sub_object_to_bounding_box: Mapping[str, Mapping[str, AxisAlignedBoundingBox]],
        in_region_relations: Mapping[ObjectPerception, List[Region[ObjectPerception]]],
    ) -> None:
        super().__init__()
        self.object_perception_to_bounding_box = object_perception_to_bounding_box
        self.sub_object_to_bounding_box = sub_object_to_bounding_box
        self.in_region_relations = in_region_relations
        self.object_bounding_boxes = object_perception_to_bounding_box.values()

        for (
            object_perception,
            bounding_box,
        ) in self.object_perception_to_bounding_box.items():
            # suppress mypy error about supplying a Tensor where it expects a Parameter
            self.register_parameter(  # type: ignore
                object_perception.debug_handle, bounding_box.center
            )

        self.collision_penalty = CollisionPenalty()
        self.below_ground_penalty = BelowGroundPenalty()
        self.weak_gravity_penalty = WeakGravityPenalty(
            object_perception_to_bounding_box, in_region_relations
        )
        self.in_region_penalty = InRegionPenalty(
            object_perception_to_bounding_box, in_region_relations
        )

    @staticmethod
    def for_objects_random_positions(
        object_perceptions: AbstractSet[ObjectPerception],
        sub_objects: Mapping[str, Mapping[str, LPoint3f]],
        *,
        in_region_relations: Mapping[ObjectPerception, List[Region[ObjectPerception]]],
    ) -> "PositioningModel":
        objects_to_bounding_boxes: ImmutableDict[
            ObjectPerception, AxisAlignedBoundingBox
        ] = immutabledict(
            (
                object_perception,
                AxisAlignedBoundingBox.create_at_random_position(
                    min_distance_from_origin=10, max_distance_from_origin=20
                ),
            )
            for object_perception in object_perceptions
        )

        sub_object_mapping = PositioningModel._create_sub_objs_to_bounding_boxes(
            sub_objects
        )

        return PositioningModel(
            objects_to_bounding_boxes, sub_object_mapping, in_region_relations
        )

    @staticmethod
    def for_scaled_objects_random_positions(
        object_perceptions: AbstractSet[ObjectPerception],
        sub_objects: Mapping[str, Mapping[str, LPoint3f]],
        *,
        in_region_relations: Mapping[ObjectPerception, List[Region[ObjectPerception]]],
        scale_map: Mapping[str, Tuple[float, float, float]],
    ) -> "PositioningModel":

        dict_items: List[Tuple[ObjectPerception, AxisAlignedBoundingBox]] = []

        for object_perception in object_perceptions:

            print(f"Adding {object_perception.debug_handle} to model")

            model_lookup = object_perception.debug_handle.split("_")[0]
            try:
                scale = scale_map[model_lookup]
            except KeyError:
                print(f"couldn't find scale for {object_perception.debug_handle}")
                scale = (1.0, 1.0, 1.0)
            bounding_box = AxisAlignedBoundingBox.create_at_random_position_scaled(
                min_distance_from_origin=10,
                max_distance_from_origin=20,
                object_scale=torch.tensor(  # pylint: disable=not-callable
                    [scale[0], scale[1], scale[2]]
                ),
            )
            dict_items.append((object_perception, bounding_box))

        sub_object_mapping = PositioningModel._create_sub_objs_to_bounding_boxes(
            sub_objects
        )

        return PositioningModel(
            immutabledict(dict_items), sub_object_mapping, in_region_relations
        )

    @staticmethod
    def _create_sub_objs_to_bounding_boxes(
        sub_objects: Mapping[str, Mapping[str, LPoint3f]],
    ) -> Mapping[str, Mapping[str, AxisAlignedBoundingBox]]:
        # create bounding boxes for sub-objects

        parent_to_child: DefaultDict[
            str, Mapping[str, AxisAlignedBoundingBox]
        ] = defaultdict(dict)

        for parent_obj, sub_obj_map in sub_objects.items():
            sub_object_to_aabb = {}
            for sub_obj, offset in sub_obj_map.items():
                sub_object_to_aabb[
                    sub_obj
                ] = AxisAlignedBoundingBox.create_at_center_point_scaled(
                    center=np.array([offset.x, offset.y, offset.z], dtype=float),
                    object_scale=torch.tensor(  # pylint: disable=not-callable
                        [1.0, 1.0, 1.0]  # TODO: FIX THIS WITH REAL SCALE
                    ),
                    is_parameter=False,
                    offset=np.array([offset.x, offset.y, offset.z], dtype=float),
                )

            parent_to_child[parent_obj] = sub_object_to_aabb
        return parent_to_child

    def forward(self):  # pylint: disable=arguments-differ
        self._update_subobject_positions()

        collision_penalty = sum(
            self.collision_penalty(box1, box2)
            for (box1, box2) in combinations(self.object_bounding_boxes, 2)
        )
        below_ground_penalty = sum(
            self.below_ground_penalty(box) for box in self.object_bounding_boxes
        )
        weak_gravity_penalty = sum(
            self.weak_gravity_penalty(
                bounding_box,
                object_perception,
                immutableset(self.in_region_relations[object_perception]),
            )
            for object_perception, bounding_box in self.object_perception_to_bounding_box.items()
            if object_perception in self.in_region_relations
        )
        in_region_penalty = sum(
            self.in_region_penalty(
                object_perception,
                immutableset(self.in_region_relations[object_perception]),
            )
            for object_perception in self.object_perception_to_bounding_box
            if object_perception in self.in_region_relations
        )
        print(
            f"collision penalty: {collision_penalty}"
            f"\nout of bounds penalty: {below_ground_penalty}"
            f"\ngravity penalty: {weak_gravity_penalty}"
            f"\nin-region penalty: {in_region_penalty}"
        )
        return (
            collision_penalty
            + below_ground_penalty
            + weak_gravity_penalty
            + in_region_penalty
        )

    def dump_object_positions(self, *, prefix: str = "") -> None:
        for (
            object_perception,
            bounding_box,
        ) in self.object_perception_to_bounding_box.items():
            print(
                f"{prefix}{object_perception.debug_handle} = {bounding_box.center.data}\n{prefix}scale:{bounding_box.scale.data}"
            )

    def get_object_position(self, obj: ObjectPerception) -> torch.Tensor:
        """
        Retrieves the (center) position of an AdamObject contained in this model.
        Args:
            obj: AdamObject whose position is requested

        Returns: (3,) tensor of the requested object's position.

        Raises KeyError if an AdamObject not contained in this model is queried.
        """
        return self.object_perception_to_bounding_box[obj].center.data

    def get_objects_positions(self) -> PositionsMap:
        """
        Retrieves positions of all AdamObjects contained in this model.
        Returns: PositionsList

        """
        return PositionsMap(
            immutabledict(
                (object_perception.debug_handle, bounding_box.center.data)
                for object_perception, bounding_box in self.object_perception_to_bounding_box.items()
            )
        )

    def _update_subobject_positions(self) -> None:
        for main_object, main_aabb in self.object_perception_to_bounding_box.items():
            for sub_object, sub_aabb in self.sub_object_to_bounding_box[
                main_object.debug_handle
            ].items():
                sub_aabb.center = sub_aabb.offset + main_aabb.center


class BelowGroundPenalty(nn.Module):  # type: ignore
    """
    Model that penalizes boxes lying outside of the scene (i.e. below the ground plane) or off-camera)
    """

    def __init(self) -> None:  # pylint: disable=useless-super-delegation
        super().__init__()

    def forward(  # type: ignore
        self, bounding_box: AxisAlignedBoundingBox
    ):  # pylint: disable=arguments-differ
        distance_above_ground = bounding_box.z_coordinate_of_lowest_corner()
        if distance_above_ground >= 0:
            return 0
        else:
            return -distance_above_ground


class WeakGravityPenalty(nn.Module):  # type: ignore
    """
    Model that penalizes boxes that are not resting on the ground.
    """

    # TODO: exempt birds from this constraint https://github.com/isi-vista/adam/issues/485

    def __init__(
<<<<<<< HEAD
        self,
        object_perception_to_bounding_box: Mapping[
            ObjectPerception, AxisAlignedBoundingBox
        ],
        in_region_relations: Mapping[ObjectPerception, List[Region[ObjectPerception]]],
=======
            self,
            object_perception_to_bounding_box: Mapping[
                ObjectPerception, AxisAlignedBoundingBox
            ],
            in_region_relations: Mapping[ObjectPerception, List[Region[ObjectPerception]]],
>>>>>>> d10d837c
    ) -> None:  # pylint: disable=useless-super-delegation
        super().__init__()
        self.object_perception_to_bounding_box = object_perception_to_bounding_box
        self.in_region_relations = in_region_relations
<<<<<<< HEAD
        self.ground_region = Region(
            GROUND_PERCEPTION, EXTERIOR_BUT_IN_CONTACT, GRAVITATIONAL_UP
        )

    def forward(  # type: ignore
        self,
        bounding_box: AxisAlignedBoundingBox,
        target_object: ObjectPerception,
        designated_regions: ImmutableSet[Region[ObjectPerception]],
    ):  # pylint: disable=arguments-differ
        # if this object is not supposed to be on the ground, don't apply the gravity constraint.

        if self.ground_region not in designated_regions:
            return 0.0
=======

    def forward(self,
        bounding_box: AxisAlignedBoundingBox,
        target_object: ObjectPerception,
        designated_region: ImmutableSet[Region[ObjectPerception]],
    ):  # pylint: disable=arguments-differ
        # if this object is not supposed to be on the ground, don't apply the gravity constraint.


>>>>>>> d10d837c
        distance_above_ground = bounding_box.z_coordinate_of_lowest_corner()
        if distance_above_ground <= 0:
            return 0.0
        else:
            # a linear penalty leads to a constant gradient, just like real gravity
            return GRAVITY_PENALTY * distance_above_ground


class CollisionPenalty(nn.Module):  # type: ignore
    """
    Model that penalizes boxes that are colliding with other boxes.
    """

    def __init__(self):  # pylint: disable=useless-super-delegation
        super().__init__()

    def forward(  # type: ignore
        self,
        bounding_box_1: AxisAlignedBoundingBox,
        bounding_box_2: AxisAlignedBoundingBox,
    ):  # pylint: disable=arguments-differ

        # get face norms from one of the boxes:
        face_norms = bounding_box_2.face_normal_vectors()

        return CollisionPenalty.overlap_penalty(
            CollisionPenalty.get_min_max_overlaps(
                CollisionPenalty.get_min_max_corner_projections(
                    bounding_box_1.corners_onto_axes_projections(face_norms)
                ),
                CollisionPenalty.get_min_max_corner_projections(
                    bounding_box_2.corners_onto_axes_projections(face_norms)
                ),
            )
        )

    @staticmethod
    def get_min_max_corner_projections(projections: torch.Tensor):
        """
        Retrieve the minimum and maximum corner projection (min/max extent in that dimension) for each axis
        Args:
            projections: Tensor(3, 8) -> corner projections onto each of three dimensions

        Returns:
            Tensor(3, 2) -> (min, max) values for each of three dimensions

        """
        check_arg(projections.shape == (3, 8))

        min_indices = torch.min(projections, 1)
        max_indices = torch.max(projections, 1)
        # these are tuples of (values, indices), both of which are tensors

        # helper variable for representing dimension numbers
        # see https://github.com/pytorch/pytorch/issues/24807 re: pylint issue
        dims = torch.tensor([0, 1, 2], dtype=torch.int)  # pylint: disable=not-callable
        # select the indexed items (from a 24 element tensor)
        minima = torch.take(projections, min_indices[1] + (dims * 8))
        maxima = torch.take(projections, max_indices[1] + (dims * 8))
        # stack the minim
        return torch.stack((minima, maxima), 1)

    @staticmethod
    def get_min_max_overlaps(
        min_max_proj_0: torch.Tensor, min_max_proj_1: torch.Tensor
    ) -> torch.Tensor:
        """
        Given min/max corner projections onto 3 axes from two different objects,
        return an interval for each dimension representing the degree of overlap or
        separation between the two objects.
        Args:
            min_max_proj_0: Tensor(3,2) min_max_projections for box 0
            min_max_proj_1: Tensor(3,2) min_max projections for box 1

        Returns:
            (3, 2) tensor -> ranges (start, end) of overlap OR separation in each of three dimensions.
            If (start - end) is positive, this indicates that the boxes do not overlap along this dimension,
            otherwise, a negative value indicates an overlap along that dimension.
        """
        check_arg(min_max_proj_0.shape == (3, 2))
        check_arg(min_max_proj_1.shape == (3, 2))

        # see https://github.com/pytorch/pytorch/issues/24807 re: pylint issue
        dims = torch.tensor([0, 1, 2], dtype=torch.int)  # pylint: disable=not-callable

        mins_0 = min_max_proj_0.gather(1, torch.zeros((3, 1), dtype=torch.long))
        mins_1 = min_max_proj_1.gather(1, torch.zeros((3, 1), dtype=torch.long))

        combined_mins = torch.stack((mins_0, mins_1), 1).squeeze()
        max_indices = torch.max(combined_mins, 1)
        maximum_mins = torch.take(combined_mins, max_indices[1] + (dims * 2))

        # should stick together the minimum parts and the maximum parts
        # with columns like:
        # [ min0x   min1x
        #   min0y   min1y
        #   min0z   min1z
        #                ]
        # then find the maximum element from each row

        # repeat the process for the min of the max projections
        maxs_0 = min_max_proj_0.gather(1, torch.ones((3, 1), dtype=torch.long))
        maxs_1 = min_max_proj_1.gather(1, torch.ones((3, 1), dtype=torch.long))
        combined_maxes = torch.stack((maxs_0, maxs_1), 1).squeeze()
        min_indices = torch.min(combined_maxes, 1)
        minimum_maxes = torch.take(combined_maxes, min_indices[1] + (dims * 2))

        return torch.stack((maximum_mins, minimum_maxes), 1)

    @staticmethod
    def overlap_penalty(min_max_overlaps: torch.Tensor) -> torch.Tensor:
        """
        Return penalty depending on degree of overlap between two 3d boxes.
        Args:
            min_max_overlaps: (3, 2) tensor -> intervals describing degree of overlap between the two boxes

        Returns: Tensor with a positive scalar of the collision penalty, or tensor with zero scalar
        for no collision.
        """
        check_arg(min_max_overlaps.shape == (3, 2))
        # subtract each minimum max from each maximum min:
        overlap_distance = min_max_overlaps[:, 0] - min_max_overlaps[:, 1]

        # as long as at least one dimension's overlap distance is positive (not overlapping),
        # then the boxes are not colliding
        for dim in range(3):
            if overlap_distance[dim] >= 0:
                return torch.zeros(1, dtype=torch.float)

        # otherwise the penetration distance is the maximum negative value
        # (the smallest translation that would disentangle the two

        # overlap is represented by a negative value, which we return as a positive penalty
        return overlap_distance.max() * -1 * COLLISION_PENALTY


class InRegionPenalty(nn.Module):  # type: ignore
    """ Model that penalizes boxes for not adhering to relational (distance and direction)
        constraints with other boxes -- for being outside of the Region it is supposed to occupy
    """

    def __init__(
        self,
        object_perception_to_bounding_box: Mapping[
            ObjectPerception, AxisAlignedBoundingBox
        ],
        in_region_relations: Mapping[ObjectPerception, List[Region[ObjectPerception]]],
    ) -> None:  # pylint: disable=useless-super-delegation
        super().__init__()
        self.object_perception_to_bounding_box = object_perception_to_bounding_box
        self.in_region_relations = in_region_relations

    def forward(  # type: ignore
        self,
        target_object: ObjectPerception,
        designated_region: ImmutableSet[Region[ObjectPerception]],
    ):  # pylint: disable=arguments-differ

        print(f"{target_object.debug_handle} positioned w/r/t {designated_region}")

        # return 0 if object has no relative positions to apply
        if not designated_region:
            print(f"{target_object.debug_handle} has no relative positioning constraints")
            return torch.zeros(1)

        return sum(
            self.penalty(
                self.object_perception_to_bounding_box[target_object],
                self.object_perception_to_bounding_box[region.reference_object],
                region,
            )
            # positioning w/r/t the ground is handled by other constraints
            for region in designated_region
            if region.reference_object.debug_handle != "the ground"
        )

    def penalty(
        self,
        target_box: AxisAlignedBoundingBox,
        reference_box: AxisAlignedBoundingBox,
        region: Region[ObjectPerception],
    ):
        """
        Assign a penalty for target_box if it does not comply with its relation to reference_box according to
        the degree of difference between the expected angle between the boxes and the expected distance between
        the two objects.
        Args:
            target_box: box to be penalized if positioned outside of region
            reference_box: box referred to by region
            region: region that target_box should be in

        Returns: Tensor(1,) with penalty

        """
        print(
            f"TARGET: {target_box.center} REFERENCE: {reference_box.center} REGION:{region}"
        )
        assert region.direction is not None
        assert region.distance is not None
        # get direction that box 1 should be in w/r/t box 2
        # TODO: allow for addressee directions
        direction_vector = self.direction_as_unit_vector(region.direction, reference_box)

        current_direction_from_reference_to_target = (
            target_box.center - reference_box.nearest_center_face_point(target_box.center)
        )

        angle = angle_between(
            direction_vector, current_direction_from_reference_to_target
        )
        if not angle or torch.isnan(angle):
            angle = torch.zeros(1, dtype=torch.float)

        distance = target_box.nearest_center_face_distance_from_point(
            reference_box.center
        )

        # distal has a minimum distance away from object to qualify
        if region.distance == DISTAL:
            if distance < DISTAL_MIN_DISTANCE:
                distance_penalty = DISTAL_MIN_DISTANCE - distance
            else:
                distance_penalty = torch.zeros(1)
        # proximal has a min/max range
        elif region.distance == PROXIMAL:
            if PROXIMAL_MIN_DISTANCE <= distance <= PROXIMAL_MAX_DISTANCE:
                distance_penalty = torch.zeros(1)
            elif distance < PROXIMAL_MIN_DISTANCE:
                distance_penalty = PROXIMAL_MIN_DISTANCE - distance
            else:
                distance_penalty = distance - PROXIMAL_MAX_DISTANCE

        # exterior but in contact has a tiny epsilon of acceptable distance
        # assuming that collisions are handled elsewhere
        elif region.distance == EXTERIOR_BUT_IN_CONTACT:
            if distance > EXTERIOR_BUT_IN_CONTACT_EPS:
                distance_penalty = distance
            else:
                distance_penalty = torch.zeros(1)
        else:
            raise RuntimeError(
                "Currently unable to support Interior distances w/ positioning solver"
            )

        print(
            f"Angle penalty: {angle * ANGLE_PENALTY} + distance penalty: {distance_penalty * DISTANCE_PENALTY}"
        )
        return angle * ANGLE_PENALTY + distance_penalty * DISTANCE_PENALTY

    def direction_as_unit_vector(
        self,
        direction: Direction[ObjectPerception],
        direction_reference: AxisAlignedBoundingBox,
        addressee_reference: Optional[AxisAlignedBoundingBox] = None,
    ) -> torch.Tensor:
        """
        Convert a direction to a unit vector (3,) tensor to represent the direction.
        Args:
            direction: Direction object
            direction_reference: AABB corresponding to the object referenced by the direction parameter
            addressee_reference: AABB corresponding the an addressee referenced by the direction parameter

        Returns: (3,) Tensor. A unit vector describing a direction.

        """
        # special case: gravity
        if direction == GRAVITATIONAL_UP:
            return torch.tensor(  # pylint: disable=not-callable
                [0, 0, 1], dtype=torch.float
            )
        elif direction == GRAVITATIONAL_DOWN:
            return torch.tensor(  # pylint: disable=not-callable
                [0, 0, -1], dtype=torch.float
            )

        # horizontal axes mapped to world axes (as one of many possible visualizations)
        # We make the executive decision to map a horizontal relationship onto the X axis,
        # the better to view from a static camera position.
        # TODO: change to reflect distance from box extents https://github.com/isi-vista/adam/issues/496
        if isinstance(direction.relative_to_axis, HorizontalAxisOfObject):
            if direction.positive:
                return torch.tensor(  # pylint: disable=not-callable
                    [1, 0, 0], dtype=torch.float
                )

            else:
                return torch.tensor(  # pylint: disable=not-callable
                    [-1, 0, 0], dtype=torch.float
                )

        # in this case, calculate a vector facing toward or away from the addressee
        if (
            isinstance(direction.relative_to_axis, FacingAddresseeAxis)
            and addressee_reference is not None
        ):
            if direction.positive:
                # pointing toward addressee
                return addressee_reference.center - direction_reference.center
            else:
                # pointing away from addressee
                return direction_reference.center - addressee_reference.center

        raise NotImplementedError(f"direction_to_world called with {direction}")


def angle_between(vector0: torch.Tensor, vector1: torch.Tensor) -> Optional[torch.Tensor]:
    """
    Returns angle between two vectors (tensors (3,) )
    Args:
        vector0: tensor (3,)
        vector1: tensor (3,)

    Returns: tensor (1,) with the angle (in radians) between the two vectors.
           Will return NaN if either of the inputs is zero.
    """
    if torch.nonzero(vector0).size(0) == 0 or torch.nonzero(vector1).size(0) == 0:
        return None
    unit_vector0 = vector0 / torch.norm(vector0, 2)
    unit_vector1 = vector1 / torch.norm(vector1, 2)
    return unit_vector0.dot(unit_vector1).acos()


if __name__ == "__main__":
    main()<|MERGE_RESOLUTION|>--- conflicted
+++ resolved
@@ -176,10 +176,7 @@
     converges in a position where it is unable to find a gradient to continue.
     Args:
         top_level_objects: set of top-level objects requested to be positioned
-<<<<<<< HEAD
         sub_objects: mapping of sub-objects to their parent, and their relative position to that parent
-=======
->>>>>>> d10d837c
         in_region_map: in-region relations for all top-level objects in this scene
         *num_iterations*: total number of SGD iterations.
         *yield_steps*: If provided, the current positions of all objects will be returned after this many steps
@@ -734,24 +731,17 @@
     # TODO: exempt birds from this constraint https://github.com/isi-vista/adam/issues/485
 
     def __init__(
-<<<<<<< HEAD
+
         self,
         object_perception_to_bounding_box: Mapping[
             ObjectPerception, AxisAlignedBoundingBox
         ],
         in_region_relations: Mapping[ObjectPerception, List[Region[ObjectPerception]]],
-=======
-            self,
-            object_perception_to_bounding_box: Mapping[
-                ObjectPerception, AxisAlignedBoundingBox
-            ],
-            in_region_relations: Mapping[ObjectPerception, List[Region[ObjectPerception]]],
->>>>>>> d10d837c
+
     ) -> None:  # pylint: disable=useless-super-delegation
         super().__init__()
         self.object_perception_to_bounding_box = object_perception_to_bounding_box
         self.in_region_relations = in_region_relations
-<<<<<<< HEAD
         self.ground_region = Region(
             GROUND_PERCEPTION, EXTERIOR_BUT_IN_CONTACT, GRAVITATIONAL_UP
         )
@@ -766,17 +756,7 @@
 
         if self.ground_region not in designated_regions:
             return 0.0
-=======
-
-    def forward(self,
-        bounding_box: AxisAlignedBoundingBox,
-        target_object: ObjectPerception,
-        designated_region: ImmutableSet[Region[ObjectPerception]],
-    ):  # pylint: disable=arguments-differ
-        # if this object is not supposed to be on the ground, don't apply the gravity constraint.
-
-
->>>>>>> d10d837c
+
         distance_above_ground = bounding_box.z_coordinate_of_lowest_corner()
         if distance_above_ground <= 0:
             return 0.0
