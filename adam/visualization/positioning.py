--- conflicted
+++ resolved
@@ -508,25 +508,17 @@
 
     @staticmethod
     def for_scaled_objects_random_positions(
-<<<<<<< HEAD
         object_perceptions: AbstractSet[ObjectPerception],
         *,
         in_region_relations: Mapping[ObjectPerception, List[Region[ObjectPerception]]],
         scale_map: Mapping[str, Tuple[float, float, float]],
-=======
-            object_perceptions: AbstractSet[ObjectPerception],
-            *,
-            in_region_relations: Mapping[ObjectPerception, List[Region[ObjectPerception]]],
-            scale_map: Mapping[str, Tuple[float, float, float]]
->>>>>>> 751014eb
     ) -> "PositioningModel":
 
         dict_items: List[Tuple[ObjectPerception, AxisAlignedBoundingBox]] = []
         for object_perception in object_perceptions:
-<<<<<<< HEAD
+
             print(f"Adding {object_perception.debug_handle} to model")
-=======
->>>>>>> 751014eb
+
             model_lookup = object_perception.debug_handle.split("_")[0]
             try:
                 scale = scale_map[model_lookup]
@@ -534,24 +526,15 @@
                 print(f"couldn't find scale for {object_perception.debug_handle}")
                 scale = (1.0, 1.0, 1.0)
             bounding_box = AxisAlignedBoundingBox.create_at_random_position_scaled(
-<<<<<<< HEAD
                 min_distance_from_origin=10,
                 max_distance_from_origin=20,
                 object_scale=torch.tensor(  # pylint: disable=not-callable
                     [scale[0], scale[1], scale[2]]
                 ),
-=======
-                min_distance_from_origin=10, max_distance_from_origin=20,
-                object_scale=torch.tensor([scale[0], scale[1], scale[2]])  # pylint: disable=not-callable
->>>>>>> 751014eb
             )
             dict_items.append((object_perception, bounding_box))
         return PositioningModel(immutabledict(dict_items), in_region_relations)
 
-<<<<<<< HEAD
-=======
-
->>>>>>> 751014eb
     def forward(self):  # pylint: disable=arguments-differ
         collision_penalty = sum(
             self.collision_penalty(box1, box2)
