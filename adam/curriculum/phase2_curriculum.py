"""
Additions for the Curricula for DARPA GAILA Phase 2
"""

from adam.ontology import IS_SPEAKER, IS_ADDRESSEE
import random

from itertools import chain
from typing import Sequence, Optional

from more_itertools import flatten

from adam.language.language_generator import LanguageGenerator
from adam.situation.high_level_semantics_situation import HighLevelSemanticsSituation
from adam.language.dependency import LinearizedDependencyTree
from adam.curriculum.curriculum_utils import (
    PHASE1_CHOOSER_FACTORY,
    Phase1InstanceGroup,
    standard_object,
    phase2_instances,
    phase1_instances,
    make_noise_objects,
)
from adam.curriculum.imprecise_descriptions_curriculum import (
    make_imprecise_temporal_descriptions,
    make_subtle_verb_distinctions_curriculum,
    make_spin_tall_short_curriculum,
    make_eat_big_small_curriculum,
)
from adam.curriculum.phase1_curriculum import (
    _make_plural_objects_curriculum,
    _make_pass_curriculum,
    _make_generic_statements_curriculum,
    _make_part_whole_curriculum,
    _make_transitive_roll_curriculum,
    build_gaila_phase1_object_curriculum,
    build_gaila_plurals_curriculum,
    build_gaila_phase1_attribute_curriculum,
    build_gaila_generics_curriculum,
    build_gaila_phase1_verb_curriculum,
    make_sit_transitive,
    make_sit_template_intransitive,
)
from adam.curriculum.preposition_curriculum import make_prepositions_curriculum
from adam.curriculum.verbs_with_dynamic_prepositions_curriculum import (
    make_verb_with_dynamic_prepositions_curriculum,
)
<<<<<<< HEAD
=======

>>>>>>> d39bec53
from adam.ontology import THING
from adam.ontology.phase1_ontology import (
    CHAIR,
    CUP,
    ANIMATE,
    INANIMATE_OBJECT,
    HOLLOW,
    GAILA_PHASE_1_ONTOLOGY,
    AGENT,
    DRINK,
    LIQUID,
    PERSON,
    THEME,
    DRINK_CONTAINER_AUX,
    inside,
)
from adam.ontology.phase2_ontology import (
    CHAIR_2,
    CHAIR_3,
    CHAIR_4,
    CHAIR_5,
    CUP_2,
    CUP_3,
    CUP_4,
    GAILA_PHASE_2_ONTOLOGY,
)
from adam.perception.high_level_semantics_situation_to_developmental_primitive_perception import (
    GAILA_PHASE_2_PERCEPTION_GENERATOR,
)
from adam.situation import Action
from adam.situation.templates.phase1_situation_templates import _put_in_template
from adam.situation.templates.phase1_templates import (
    Phase1SituationTemplate,
    all_possible,
    sampled,
    object_variable,
)

# TODO: fix https://github.com/isi-vista/adam/issues/917 which causes us to have to specify that we don't wish to include ME_HACK and YOU_HACK in our curriculum design


def _make_sit_on_chair_curriculum(
    num_samples: Optional[int],
    noise_objects: Optional[int],
    language_generator: LanguageGenerator[
        HighLevelSemanticsSituation, LinearizedDependencyTree
    ],
) -> Phase1InstanceGroup:

    templates = []
    for chair_type in [CHAIR, CHAIR_2, CHAIR_3, CHAIR_4, CHAIR_5]:
        sitter = standard_object(
            "sitter_0",
            THING,
            required_properties=[ANIMATE],
            banned_properties=[IS_SPEAKER, IS_ADDRESSEE],
        )
        seat = standard_object("chair", chair_type)
        templates.append(
            make_sit_transitive(
                sitter, seat, noise_objects, surface=False, syntax_hints=False
            )
        )
        templates.append(
            make_sit_template_intransitive(
                sitter, seat, noise_objects, surface=False, syntax_hints=False
            )
        )

    return phase2_instances(
        "sit on chair",
        chain(
            *[
                sampled(
                    template,
                    chooser=PHASE1_CHOOSER_FACTORY(),
                    ontology=GAILA_PHASE_2_ONTOLOGY,
                    max_to_sample=num_samples,
                    block_multiple_of_the_same_type=True,
                )
                if num_samples
                else all_possible(
                    template,
                    chooser=PHASE1_CHOOSER_FACTORY(),
                    ontology=GAILA_PHASE_2_ONTOLOGY,
                )
                for template in templates
            ]
        ),
        perception_generator=GAILA_PHASE_2_PERCEPTION_GENERATOR,
        language_generator=language_generator,
    )


def _make_drink_cups_curriculum(
    num_samples: Optional[int],
    noise_objects: Optional[int],
    language_generator: LanguageGenerator[
        HighLevelSemanticsSituation, LinearizedDependencyTree
    ],
) -> Phase1InstanceGroup:

    templates = []
    for cup in [CUP, CUP_2, CUP_3, CUP_4]:
        cup_obj = standard_object("cup", cup)
        liquid_0 = object_variable("liquid_0", required_properties=[LIQUID])
        person_0 = standard_object(
            "person_0", PERSON, banned_properties=[IS_SPEAKER, IS_ADDRESSEE]
        )

        templates.append(
            Phase1SituationTemplate(
                "drink-cup",
                salient_object_variables=[liquid_0, person_0, cup_obj],
                background_object_variables=make_noise_objects(noise_objects),
                actions=[
                    Action(
                        DRINK,
                        argument_roles_to_fillers=[(AGENT, person_0), (THEME, liquid_0)],
                        auxiliary_variable_bindings=[(DRINK_CONTAINER_AUX, cup_obj)],
                    )
                ],
                asserted_always_relations=[inside(liquid_0, cup_obj)],
            )
        )

    return phase2_instances(
        "drink - cup",
        chain(
            *[
                sampled(
                    cup_template,
                    chooser=PHASE1_CHOOSER_FACTORY(),
                    ontology=GAILA_PHASE_2_ONTOLOGY,
                    max_to_sample=num_samples,
                    block_multiple_of_the_same_type=True,
                )
                if num_samples
                else all_possible(
                    cup_template,
                    chooser=PHASE1_CHOOSER_FACTORY(),
                    ontology=GAILA_PHASE_2_ONTOLOGY,
                )
                for cup_template in templates
            ]
        ),
        perception_generator=GAILA_PHASE_2_PERCEPTION_GENERATOR,
        language_generator=language_generator,
    )


def _make_put_in_curriculum(
    num_samples: Optional[int],
    noise_objects: Optional[int],
    language_generator: LanguageGenerator[
        HighLevelSemanticsSituation, LinearizedDependencyTree
    ],
) -> Phase1InstanceGroup:
    agent = standard_object(
        "agent",
        THING,
        required_properties=[ANIMATE],
        banned_properties=[IS_SPEAKER, IS_ADDRESSEE],
    )
    theme = standard_object("theme", INANIMATE_OBJECT)
    goal_in = standard_object("goal_in", INANIMATE_OBJECT, required_properties=[HOLLOW])

    return phase1_instances(
        "Capabilities - Put in",
        sampled(
            _put_in_template(agent, theme, goal_in, make_noise_objects(noise_objects)),
            ontology=GAILA_PHASE_1_ONTOLOGY,
            chooser=PHASE1_CHOOSER_FACTORY(),
            max_to_sample=num_samples if num_samples else 20,
            block_multiple_of_the_same_type=True,
        ),
        language_generator=language_generator,
    )


def build_functionally_defined_objects_curriculum(
    num_samples: Optional[int],
    num_noise_objects: Optional[int],
    language_generator: LanguageGenerator[
        HighLevelSemanticsSituation, LinearizedDependencyTree
    ],
) -> Sequence[Phase1InstanceGroup]:
    return [
        _make_sit_on_chair_curriculum(
            num_samples, num_noise_objects, language_generator
        ),  # functionally defined objects
        _make_drink_cups_curriculum(num_samples, num_noise_objects, language_generator),
    ]


def build_object_restrictions_curriculum(
    num_samples: Optional[int],
    num_noise_objects: Optional[int],
    language_generator: LanguageGenerator[
        HighLevelSemanticsSituation, LinearizedDependencyTree
    ],
) -> Sequence[Phase1InstanceGroup]:
    return [
        _make_transitive_roll_curriculum(
            num_samples, num_noise_objects, language_generator
        ),
        _make_put_in_curriculum(num_samples, num_noise_objects, language_generator),
    ]


def build_gaila_m8_curriculum(
    num_samples: Optional[int],
    num_noise_objects: Optional[int],
    language_generator: LanguageGenerator[
        HighLevelSemanticsSituation, LinearizedDependencyTree
    ],
) -> Sequence[Phase1InstanceGroup]:
    return list(
        chain(
            [
                _make_plural_objects_curriculum(
                    num_samples, num_noise_objects, language_generator
                ),  # plurals
                _make_sit_on_chair_curriculum(
                    num_samples, num_noise_objects, language_generator
                ),  # functionally defined objects
                _make_drink_cups_curriculum(
                    num_samples, num_noise_objects, language_generator
                ),
                _make_pass_curriculum(
                    num_samples, num_noise_objects, language_generator
                ),  # Subtle verb distinctions
                _make_generic_statements_curriculum(
                    num_samples, num_noise_objects, language_generator
                ),  # Generics
                _make_part_whole_curriculum(
                    num_samples, num_noise_objects, language_generator
                ),  # Part whole
                _make_transitive_roll_curriculum(
                    num_samples, num_noise_objects, language_generator
                ),  # External Limitations
                make_eat_big_small_curriculum(
                    num_samples, num_noise_objects, language_generator
                ),
                make_spin_tall_short_curriculum(
                    num_samples, num_noise_objects, language_generator
                ),
            ],
            list(
                make_imprecise_temporal_descriptions(
                    num_samples, num_noise_objects, language_generator
                )
            ),  # Imprecise descriptions
            make_verb_with_dynamic_prepositions_curriculum(
                num_samples, num_noise_objects, language_generator
            ),  # Dynamic prepositions
            make_prepositions_curriculum(
                num_samples, num_noise_objects, language_generator
            ),  # Relative prepositions
            list(
                make_subtle_verb_distinctions_curriculum(
                    num_samples, num_noise_objects, language_generator
                )
            ),  # Subtle verb distinctions
        )
    )


def build_gaila_m13_curriculum(
    num_samples: Optional[int],
    num_noise_objects: Optional[int],
    language_generator: LanguageGenerator[
        HighLevelSemanticsSituation, LinearizedDependencyTree
    ],
) -> Sequence[Phase1InstanceGroup]:
    return list(
        chain(
            build_gaila_phase1_object_curriculum(
                num_samples, num_noise_objects, language_generator
            ),
            build_gaila_plurals_curriculum(
                num_samples, num_noise_objects, language_generator
            ),
            build_gaila_phase1_attribute_curriculum(
                num_samples, num_noise_objects, language_generator
            ),
            build_gaila_generics_curriculum(
                num_samples, num_noise_objects, language_generator
            ),
            make_prepositions_curriculum(
                num_samples, num_noise_objects, language_generator
            ),
            build_gaila_phase1_verb_curriculum(
                num_samples, num_noise_objects, language_generator
            ),
            list(
                make_imprecise_temporal_descriptions(
                    num_samples, num_noise_objects, language_generator
                )
            ),
            make_verb_with_dynamic_prepositions_curriculum(
                num_samples, num_noise_objects, language_generator
            ),
            list(
                make_subtle_verb_distinctions_curriculum(
                    num_samples, num_noise_objects, language_generator
                )
            ),
            build_functionally_defined_objects_curriculum(
                num_samples, num_noise_objects, language_generator
            ),
        )
    )


def build_m13_shuffled_curriculum(
    num_samples: Optional[int],
    num_noise_objects: Optional[int],
    language_generator: LanguageGenerator[
        HighLevelSemanticsSituation, LinearizedDependencyTree
    ],
) -> Sequence[Phase1InstanceGroup]:

    random.seed(0)
    situations = flatten(
        build_gaila_m13_curriculum(num_samples, num_noise_objects, language_generator)
    )
    random.shuffle(situations)

    return situations<|MERGE_RESOLUTION|>--- conflicted
+++ resolved
@@ -45,10 +45,7 @@
 from adam.curriculum.verbs_with_dynamic_prepositions_curriculum import (
     make_verb_with_dynamic_prepositions_curriculum,
 )
-<<<<<<< HEAD
-=======
-
->>>>>>> d39bec53
+
 from adam.ontology import THING
 from adam.ontology.phase1_ontology import (
     CHAIR,
