from immutablecollections import ImmutableSet

from itertools import chain
from typing import Iterable

from immutablecollections import immutableset
from more_itertools import flatten

from adam.axes import (
    HorizontalAxisOfObject,
    FacingAddresseeAxis,
    GRAVITATIONAL_AXIS_FUNCTION,
)
from adam.curriculum.curriculum_utils import (
    standard_object,
    phase1_instances,
    PHASE1_CHOOSER,
    Phase1InstanceGroup,
    make_background,
)
from adam.language_specific.english.english_language_generator import (
    USE_ADVERBIAL_PATH_MODIFIER,
)
from adam.ontology import THING
from adam.ontology.during import DuringAction
from adam.ontology.phase1_ontology import (
    AGENT,
    FALL,
    GOAL,
    GAILA_PHASE_1_ONTOLOGY,
    HOLLOW,
    SIT,
    SIT_THING_SAT_ON,
    CAN_BE_SAT_ON_BY_PEOPLE,
    EXTERIOR_BUT_IN_CONTACT,
    HAS_SPACE_UNDER,
    PUSH,
    THEME,
    PUSH_SURFACE_AUX,
    ANIMATE,
    INANIMATE_OBJECT,
    CAN_HAVE_THINGS_RESTING_ON_THEM,
    GO,
    ROLL,
    _GO_GOAL,
    ROLL_SURFACE_AUXILIARY,
    ROLLABLE,
    GROUND,
    above,
    on,
    bigger_than,
    near,
    far,
    inside,
    TAKE,
)
from adam.ontology.phase1_spatial_relations import (
    Region,
    PROXIMAL,
    INTERIOR,
    Direction,
    GRAVITATIONAL_DOWN,
    DISTAL,
    GRAVITATIONAL_UP,
    SpatialPath,
    VIA,
)
from adam.relation import flatten_relations
from adam.situation import Action
from adam.situation.templates.phase1_templates import (
    TemplateObjectVariable,
    Phase1SituationTemplate,
    sampled,
)

BOOL_SET = immutableset([True, False])

# PUSH templates


def _push_to_template(
    agent: TemplateObjectVariable,
    theme: TemplateObjectVariable,
    goal_reference: TemplateObjectVariable,
    surface: TemplateObjectVariable,
    background: Iterable[TemplateObjectVariable],
) -> Phase1SituationTemplate:
    return Phase1SituationTemplate(
        f"{agent.handle}-pushes-{theme.handle}-to-{goal_reference.handle}",
        salient_object_variables=[agent, theme, goal_reference],
        background_object_variables=background,
        actions=[
            Action(
                PUSH,
                argument_roles_to_fillers=[
                    (AGENT, agent),
                    (THEME, theme),
                    (GOAL, Region(goal_reference, distance=PROXIMAL)),
                ],
                auxiliary_variable_bindings=[(PUSH_SURFACE_AUX, surface)],
                during=DuringAction(continuously=[on(theme, surface)]),
            )
        ],
        constraining_relations=flatten_relations(
            [bigger_than(surface, agent), bigger_than(surface, goal_reference)]
        ),
    )


def _push_in_template(
    agent: TemplateObjectVariable,
    theme: TemplateObjectVariable,
    goal_reference: TemplateObjectVariable,
    surface: TemplateObjectVariable,
    background: Iterable[TemplateObjectVariable],
) -> Phase1SituationTemplate:
    return Phase1SituationTemplate(
        f"{agent.handle}-pushes-{theme.handle}-in-{goal_reference.handle}",
        salient_object_variables=[agent, theme, goal_reference],
        background_object_variables=background,
        actions=[
            Action(
                PUSH,
                argument_roles_to_fillers=[
                    (AGENT, agent),
                    (THEME, theme),
                    (GOAL, Region(goal_reference, distance=INTERIOR)),
                ],
                auxiliary_variable_bindings=[(PUSH_SURFACE_AUX, surface)],
                during=DuringAction(continuously=[on(theme, surface)]),
            )
        ],
        constraining_relations=flatten_relations(
            [
                bigger_than(surface, agent),
                bigger_than(surface, goal_reference),
                bigger_than(goal_reference, theme),
            ]
        ),
    )


def _push_under_template(
    agent: TemplateObjectVariable,
    theme: TemplateObjectVariable,
    goal_reference: TemplateObjectVariable,
    surface: TemplateObjectVariable,
    background: Iterable[TemplateObjectVariable],
    is_distal: bool,
) -> Phase1SituationTemplate:
    return Phase1SituationTemplate(
        f"{agent.handle}-pushes-{theme.handle}-under-{goal_reference.handle}",
        salient_object_variables=[agent, theme, goal_reference],
        background_object_variables=background,
        actions=[
            Action(
                PUSH,
                argument_roles_to_fillers=[
                    (AGENT, agent),
                    (THEME, theme),
                    (
                        GOAL,
                        Region(
                            goal_reference,
                            distance=DISTAL if is_distal else PROXIMAL,
                            direction=GRAVITATIONAL_DOWN,
                        ),
                    ),
                ],
                auxiliary_variable_bindings=[(PUSH_SURFACE_AUX, surface)],
                during=DuringAction(continuously=[on(theme, surface)]),
            )
        ],
        constraining_relations=flatten_relations(
            [
                bigger_than(surface, agent),
                bigger_than(surface, goal_reference),
                bigger_than(goal_reference, theme),
            ]
        ),
    )


def _push_beside_template(
    agent: TemplateObjectVariable,
    theme: TemplateObjectVariable,
    goal_reference: TemplateObjectVariable,
    surface: TemplateObjectVariable,
    background: Iterable[TemplateObjectVariable],
    is_right: bool,
) -> Phase1SituationTemplate:
    return Phase1SituationTemplate(
        f"{agent.handle}-pushes-{theme.handle}-beside-{goal_reference.handle}",
        salient_object_variables=[agent, theme, goal_reference],
        background_object_variables=background,
        actions=[
            Action(
                PUSH,
                argument_roles_to_fillers=[
                    (AGENT, agent),
                    (THEME, theme),
                    (
                        GOAL,
                        Region(
                            goal_reference,
                            distance=PROXIMAL,
                            direction=Direction(
                                positive=is_right,
                                relative_to_axis=HorizontalAxisOfObject(
                                    goal_reference, index=0
                                ),
                            ),
                        ),
                    ),
                ],
                auxiliary_variable_bindings=[(PUSH_SURFACE_AUX, surface)],
                during=DuringAction(continuously=[on(theme, surface)]),
            )
        ],
        constraining_relations=flatten_relations(
            [bigger_than(surface, agent), bigger_than(surface, goal_reference)]
        ),
    )


def _push_in_front_of_behind_template(
    agent: TemplateObjectVariable,
    theme: TemplateObjectVariable,
    goal_reference: TemplateObjectVariable,
    surface: TemplateObjectVariable,
    background: Iterable[TemplateObjectVariable],
    is_distal: bool,
    is_in_front: bool,
) -> Phase1SituationTemplate:
    return Phase1SituationTemplate(
        f"{agent.handle}-pushes-{theme.handle}-in-front-of-behind-{goal_reference.handle}",
        salient_object_variables=[agent, theme, goal_reference],
        background_object_variables=background,
        actions=[
            Action(
                PUSH,
                argument_roles_to_fillers=[
                    (AGENT, agent),
                    (THEME, theme),
                    (
                        GOAL,
                        Region(
                            goal_reference,
                            distance=DISTAL if is_distal else PROXIMAL,
                            direction=Direction(
                                positive=is_in_front,
                                relative_to_axis=FacingAddresseeAxis(goal_reference),
                            ),
                        ),
                    ),
                ],
                auxiliary_variable_bindings=[(PUSH_SURFACE_AUX, surface)],
                during=DuringAction(continuously=[on(theme, surface)]),
            )
        ],
        constraining_relations=flatten_relations(
            [bigger_than(surface, agent), bigger_than(surface, goal_reference)]
        ),
    )


def _go_to_template(
    agent: TemplateObjectVariable,
    goal_object: TemplateObjectVariable,
    background: Iterable[TemplateObjectVariable],
) -> Phase1SituationTemplate:
    return Phase1SituationTemplate(
        f"go_to-{agent.handle}-to-{goal_object.handle}",
        salient_object_variables=[agent, goal_object],
        background_object_variables=background,
        actions=[
            Action(
                GO,
                argument_roles_to_fillers=[
                    (AGENT, agent),
                    (GOAL, Region(goal_object, distance=PROXIMAL)),
                ],
            )
        ],
        gazed_objects=[agent],
    )


def _go_in_template(
    agent: TemplateObjectVariable,
    goal_object: TemplateObjectVariable,
    background: Iterable[TemplateObjectVariable],
) -> Phase1SituationTemplate:
    return Phase1SituationTemplate(
        f"go_in-{agent.handle}-in-{goal_object.handle}",
        salient_object_variables=[agent, goal_object],
        background_object_variables=background,
        actions=[
            Action(
                GO,
                argument_roles_to_fillers=[
                    (AGENT, agent),
                    (GOAL, Region(goal_object, distance=INTERIOR)),
                ],
            )
        ],
        constraining_relations=flatten_relations(bigger_than(goal_object, agent)),
    )


def _go_beside_template(
    agent: TemplateObjectVariable,
    goal_object: TemplateObjectVariable,
    background: Iterable[TemplateObjectVariable],
    *,
    is_right: bool,
) -> Phase1SituationTemplate:
    return Phase1SituationTemplate(
        f"go_beside-{agent.handle}-beside-{goal_object.handle}",
        salient_object_variables=[agent, goal_object],
        background_object_variables=background,
        actions=[
            Action(
                GO,
                argument_roles_to_fillers=[
                    (AGENT, agent),
                    (
                        GOAL,
                        Region(
                            goal_object,
                            distance=PROXIMAL,
                            direction=Direction(
                                positive=is_right,
                                relative_to_axis=HorizontalAxisOfObject(
                                    goal_object, index=0
                                ),
                            ),
                        ),
                    ),
                ],
            )
        ],
    )


def _go_behind_in_front_template(
    agent: TemplateObjectVariable,
    goal_object: TemplateObjectVariable,
    background: Iterable[TemplateObjectVariable],
    *,
    is_distal: bool,
    is_behind: bool,
) -> Phase1SituationTemplate:
    return Phase1SituationTemplate(
        f"go_behind-{agent.handle}-behind-{goal_object.handle}",
        salient_object_variables=[agent, goal_object],
        background_object_variables=background,
        actions=[
            Action(
                GO,
                argument_roles_to_fillers=[
                    (AGENT, agent),
                    (
                        GOAL,
                        Region(
                            goal_object,
                            distance=DISTAL if is_distal else PROXIMAL,
                            direction=Direction(
                                positive=False if is_behind else True,
                                relative_to_axis=FacingAddresseeAxis(goal_object),
                            ),
                        ),
                    ),
                ],
            )
        ],
    )


def _go_over_under_template(
    agent: TemplateObjectVariable,
    goal_object: TemplateObjectVariable,
    background: Iterable[TemplateObjectVariable],
    *,
    is_distal: bool,
    is_over: bool,
) -> Phase1SituationTemplate:
    handle = "over" if is_over else "under"
    return Phase1SituationTemplate(
        f"go_{handle}-{agent.handle}-{handle}-{goal_object.handle}",
        salient_object_variables=[agent, goal_object],
        background_object_variables=background,
        actions=[
            Action(
                GO,
                argument_roles_to_fillers=[
                    (AGENT, agent),
                    (
                        GOAL,
                        Region(
                            goal_object,
                            distance=DISTAL if is_distal else PROXIMAL,
                            direction=GRAVITATIONAL_UP if is_over else GRAVITATIONAL_DOWN,
                        ),
                    ),
                ],
            )
        ],
    )


def _go_behind_in_front_path_template(
    agent: TemplateObjectVariable,
    goal_object: TemplateObjectVariable,
    path_object: TemplateObjectVariable,
    background: Iterable[TemplateObjectVariable],
    *,
    is_behind: bool,
) -> Phase1SituationTemplate:
    additional_background = [goal_object, path_object]
    additional_background.extend(background)
    total_background = immutableset(additional_background)
    handle = "behind" if is_behind else "in-front-of"
    return Phase1SituationTemplate(
        f"go_{handle}-{agent.handle}-{handle}-{goal_object.handle}-via-{path_object.handle}",
        salient_object_variables=[agent],
        background_object_variables=total_background,
        actions=[
            Action(
                GO,
                argument_roles_to_fillers=[(AGENT, agent)],
                auxiliary_variable_bindings=[(_GO_GOAL, goal_object)],
                during=DuringAction(
                    objects_to_paths=[
                        (
                            path_object,
                            SpatialPath(
                                operator=VIA,
                                reference_object=path_object,
                                reference_axis=FacingAddresseeAxis(path_object),
                                orientation_changed=True,
                            ),
                        )
                    ],
                    # TODO: ADD 'at_some_point' condition for in_front or behind regional conditions
                    # See: https://github.com/isi-vista/adam/issues/583
                ),
            )
        ],
        gazed_objects=[agent],
    )


def _go_over_under_path_template(
    agent: TemplateObjectVariable,
    goal_object: TemplateObjectVariable,
    path_object: TemplateObjectVariable,
    background: Iterable[TemplateObjectVariable],
    *,
    is_over: bool,
) -> Phase1SituationTemplate:
    additional_background = [goal_object, path_object]
    additional_background.extend(background)
    total_background = immutableset(additional_background)
    handle = "over" if is_over else "under"
    return Phase1SituationTemplate(
        f"go_{handle}-{agent.handle}-{handle}-{goal_object.handle}-via-{path_object.handle}",
        salient_object_variables=[agent],
        background_object_variables=total_background,
        actions=[
            Action(
                GO,
                argument_roles_to_fillers=[(AGENT, agent)],
                auxiliary_variable_bindings=[(_GO_GOAL, goal_object)],
                during=DuringAction(
                    objects_to_paths=[
                        (
                            path_object,
                            SpatialPath(
                                operator=VIA,
                                reference_object=path_object,
                                reference_axis=GRAVITATIONAL_AXIS_FUNCTION,
                            ),
                        )
                    ],
                    at_some_point=[
                        above(agent, path_object)
                        if is_over
                        else above(path_object, agent)
                    ],
                ),
            )
        ],
        gazed_objects=[agent],
    )


# SIT templates


def _sit_on_template(
    agent: TemplateObjectVariable,
    surface: TemplateObjectVariable,
    seat: TemplateObjectVariable,
    background: Iterable[TemplateObjectVariable],
    syntax_hints: ImmutableSet[str],
) -> Phase1SituationTemplate:
    return Phase1SituationTemplate(
        f"{agent.handle}-sits-on-{seat.handle}",
        salient_object_variables=[agent, seat],
        background_object_variables=background,
        actions=[
            Action(
                SIT,
                argument_roles_to_fillers=[
                    (AGENT, agent),
                    (
                        GOAL,
                        Region(
                            seat,
                            direction=GRAVITATIONAL_UP,
                            distance=EXTERIOR_BUT_IN_CONTACT,
                        ),
                    ),
                ],
                auxiliary_variable_bindings=[(SIT_THING_SAT_ON, seat)],
            )
        ],
        constraining_relations=flatten_relations(
            [bigger_than(surface, seat), bigger_than(seat, agent)]
        ),
        syntax_hints=syntax_hints,
    )


def _sit_in_template(
    agent: TemplateObjectVariable,
    surface: TemplateObjectVariable,
    seat: TemplateObjectVariable,
    background: Iterable[TemplateObjectVariable],
    syntax_hints: ImmutableSet[str],
) -> Phase1SituationTemplate:
    return Phase1SituationTemplate(
        f"{agent.handle}-sits-(down)-in-{seat.handle}",
        salient_object_variables=[agent, seat],
        background_object_variables=background,
        actions=[
            Action(
                SIT,
                argument_roles_to_fillers=[
                    (AGENT, agent),
                    (GOAL, Region(seat, distance=INTERIOR)),
                ],
                auxiliary_variable_bindings=[(SIT_THING_SAT_ON, seat)],
            )
        ],
        constraining_relations=flatten_relations(
            [bigger_than(surface, seat), bigger_than(seat, agent)]
        ),
        syntax_hints=syntax_hints,
    )


def _x_roll_beside_y_template(
    agent: TemplateObjectVariable,
    goal_reference: TemplateObjectVariable,
    background: Iterable[TemplateObjectVariable],
    surface: TemplateObjectVariable,
    *,
    is_right: bool,
) -> Phase1SituationTemplate:
    return Phase1SituationTemplate(
        f"{agent.handle}-rolls-beside-{goal_reference.handle}",
        salient_object_variables=[agent, goal_reference],
        background_object_variables=background,
        actions=[
            Action(
                ROLL,
                argument_roles_to_fillers=[(AGENT, agent)],
                auxiliary_variable_bindings=[(ROLL_SURFACE_AUXILIARY, surface)],
            )
        ],
        after_action_relations=flatten_relations(
            near(
                agent,
                goal_reference,
                direction=Direction(
                    positive=is_right,
                    relative_to_axis=HorizontalAxisOfObject(goal_reference, index=0),
                ),
            )
        ),
        gazed_objects=[agent],
    )


def _x_roll_behind_in_front_y_template(
    agent: TemplateObjectVariable,
    goal_reference: TemplateObjectVariable,
    background: Iterable[TemplateObjectVariable],
    surface: TemplateObjectVariable,
    *,
    is_distal: bool,
    is_behind: bool,
) -> Phase1SituationTemplate:
    direction = Direction(
        positive=True if is_behind else False,
        relative_to_axis=FacingAddresseeAxis(goal_reference),
    )
    return Phase1SituationTemplate(
        f"{agent.handle}-rolls-behind-{goal_reference.handle}",
        salient_object_variables=[agent, goal_reference],
        background_object_variables=background,
        actions=[
            Action(
                ROLL,
                argument_roles_to_fillers=[(AGENT, agent)],
                auxiliary_variable_bindings=[(ROLL_SURFACE_AUXILIARY, surface)],
            )
        ],
        after_action_relations=flatten_relations(
            far(agent, goal_reference, direction=direction)
            if is_distal
            else near(agent, goal_reference, direction=direction)
        ),
        gazed_objects=[agent],
    )


def _x_roll_under_y_template(
    agent: TemplateObjectVariable,
    goal_reference: TemplateObjectVariable,
    background: Iterable[TemplateObjectVariable],
    surface: TemplateObjectVariable,
) -> Phase1SituationTemplate:
    return Phase1SituationTemplate(
        f"{agent.handle}-rolls-under-{goal_reference.handle}",
        salient_object_variables=[agent, goal_reference],
        background_object_variables=background,
        actions=[
            Action(
                ROLL,
                argument_roles_to_fillers=[(AGENT, agent)],
                auxiliary_variable_bindings=[(ROLL_SURFACE_AUXILIARY, surface)],
            )
        ],
        after_action_relations=flatten_relations(above(goal_reference, agent)),
        gazed_objects=[agent],
    )


def _x_roll_y_in_z_template(
    agent: TemplateObjectVariable,
    theme: TemplateObjectVariable,
    goal_reference: TemplateObjectVariable,
    surface: TemplateObjectVariable,
    background: Iterable[TemplateObjectVariable],
) -> Phase1SituationTemplate:
    return Phase1SituationTemplate(
        f"{agent.handle}-rolls-{theme.handle}-in-{goal_reference.handle}",
        salient_object_variables=[agent, theme, goal_reference],
        background_object_variables=background,
        actions=[
            Action(
                ROLL,
                argument_roles_to_fillers=[(AGENT, agent), (THEME, theme)],
                auxiliary_variable_bindings=[(ROLL_SURFACE_AUXILIARY, surface)],
            )
        ],
        constraining_relations=flatten_relations(
            [bigger_than([agent, goal_reference], theme)]
        ),
        after_action_relations=flatten_relations(inside(theme, goal_reference)),
        gazed_objects=[theme],
    )


def _x_roll_y_beside_z_template(
    agent: TemplateObjectVariable,
    theme: TemplateObjectVariable,
    goal_reference: TemplateObjectVariable,
    surface: TemplateObjectVariable,
    background: Iterable[TemplateObjectVariable],
    *,
    is_right: bool,
) -> Phase1SituationTemplate:
    direction = Direction(
        positive=True if is_right else False,
        relative_to_axis=HorizontalAxisOfObject(goal_reference, index=0),
    )
    return Phase1SituationTemplate(
        f"{agent.handle}-rolls-{theme.handle}-beside-{goal_reference.handle}",
        salient_object_variables=[agent, theme, goal_reference],
        background_object_variables=background,
        actions=[
            Action(
                ROLL,
                argument_roles_to_fillers=[(AGENT, agent), (THEME, theme)],
                auxiliary_variable_bindings=[(ROLL_SURFACE_AUXILIARY, surface)],
            )
        ],
        constraining_relations=flatten_relations([bigger_than(agent, theme)]),
        after_action_relations=flatten_relations(
            near(theme, goal_reference, direction=direction)
        ),
        gazed_objects=[theme],
    )


def _x_roll_y_behind_in_front_z_template(
    agent: TemplateObjectVariable,
    theme: TemplateObjectVariable,
    goal_reference: TemplateObjectVariable,
    surface: TemplateObjectVariable,
    background: Iterable[TemplateObjectVariable],
    *,
    is_distal: bool,
    is_behind: bool,
) -> Phase1SituationTemplate:
    value = "behind" if is_behind else "in-front-of"
    direction = Direction(
        positive=True if is_behind else False,
        relative_to_axis=FacingAddresseeAxis(goal_reference),
    )

    return Phase1SituationTemplate(
        f"{agent.handle}-rolls-{theme.handle}-{value}-{goal_reference.handle}",
        salient_object_variables=[agent, theme, goal_reference],
        background_object_variables=background,
        actions=[
            Action(
                ROLL,
                argument_roles_to_fillers=[(AGENT, agent), (THEME, theme)],
                auxiliary_variable_bindings=[(ROLL_SURFACE_AUXILIARY, surface)],
            )
        ],
        constraining_relations=flatten_relations([bigger_than(agent, theme)]),
        after_action_relations=flatten_relations(
            far(theme, goal_reference, direction=direction)
            if is_distal
            else near(theme, goal_reference, direction=direction)
        ),
        gazed_objects=[theme],
    )


def _x_rolls_y_over_under_z_template(
    agent: TemplateObjectVariable,
    theme: TemplateObjectVariable,
    goal_reference: TemplateObjectVariable,
    surface: TemplateObjectVariable,
    background: Iterable[TemplateObjectVariable],
    *,
    is_over: bool,
) -> Phase1SituationTemplate:
    value = "over" if is_over else "under"
    return Phase1SituationTemplate(
        f"{agent.handle}-rolls-{theme.handle}-{value}-{goal_reference}",
        salient_object_variables=[agent, theme, goal_reference],
        background_object_variables=background,
        actions=[
            Action(
                ROLL,
                argument_roles_to_fillers=[(AGENT, agent), (THEME, theme)],
                auxiliary_variable_bindings=[(ROLL_SURFACE_AUXILIARY, surface)],
            )
        ],
        constraining_relations=flatten_relations([bigger_than(agent, theme)]),
        after_action_relations=flatten_relations(
            above(theme, goal_reference) if is_over else above(goal_reference, theme)
        ),
        gazed_objects=[theme],
    )


<<<<<<< HEAD
# TAKE templates


def _take_to_template(
    agent: TemplateObjectVariable,
    theme: TemplateObjectVariable,
    goal_reference: TemplateObjectVariable,
    background: Iterable[TemplateObjectVariable],
) -> Phase1SituationTemplate:
    return Phase1SituationTemplate(
        f"{agent.handle}-takes-{theme.handle}-to-{goal_reference.handle}",
        salient_object_variables=[agent, theme, goal_reference],
        background_object_variables=background,
        actions=[
            Action(TAKE, argument_roles_to_fillers=[(AGENT, agent), (THEME, theme)])
        ],
        after_action_relations=flatten_relations(near(theme, goal_reference)),
        constraining_relations=[bigger_than(agent, theme)],
=======
# FALL templates


def _fall_on_template(
    theme: TemplateObjectVariable,
    goal_reference: TemplateObjectVariable,
    background: ImmutableSet[TemplateObjectVariable],
    *,
    syntax_hints: ImmutableSet[str],
) -> Phase1SituationTemplate:
    return Phase1SituationTemplate(
        f"{theme.handle}-falls-(down)-on-{goal_reference.handle}",
        salient_object_variables=[theme, goal_reference],
        background_object_variables=background,
        actions=[Action(FALL, argument_roles_to_fillers=[(THEME, theme)])],
        after_action_relations=flatten_relations(on(theme, goal_reference)),
        constraining_relations=flatten_relations(bigger_than(goal_reference, theme)),
        syntax_hints=syntax_hints,
    )


def _fall_in_template(
    theme: TemplateObjectVariable,
    goal_reference: TemplateObjectVariable,
    background: ImmutableSet[TemplateObjectVariable],
    *,
    syntax_hints: ImmutableSet[str],
) -> Phase1SituationTemplate:
    return Phase1SituationTemplate(
        f"{theme.handle}-falls-(down)-in-{goal_reference.handle}",
        salient_object_variables=[theme, goal_reference],
        background_object_variables=background,
        actions=[Action(FALL, argument_roles_to_fillers=[(THEME, theme)])],
        after_action_relations=flatten_relations(inside(theme, goal_reference)),
        constraining_relations=flatten_relations(bigger_than(goal_reference, theme)),
        syntax_hints=syntax_hints,
    )


def _fall_beside_template(
    theme: TemplateObjectVariable,
    goal_reference: TemplateObjectVariable,
    background: ImmutableSet[TemplateObjectVariable],
    *,
    syntax_hints: ImmutableSet[str],
    is_right: bool,
) -> Phase1SituationTemplate:
    direction = Direction(
        positive=is_right,
        relative_to_axis=HorizontalAxisOfObject(goal_reference, index=0),
    )
    return Phase1SituationTemplate(
        f"{theme.handle}-falls-(down)-beside-{goal_reference.handle}",
        salient_object_variables=[theme, goal_reference],
        background_object_variables=background,
        actions=[Action(FALL, argument_roles_to_fillers=[(THEME, theme)])],
        after_action_relations=flatten_relations(
            near(theme, goal_reference, direction=direction)
        ),
        syntax_hints=syntax_hints,
    )


def _fall_in_front_of_behind_template(
    theme: TemplateObjectVariable,
    goal_reference: TemplateObjectVariable,
    background: ImmutableSet[TemplateObjectVariable],
    *,
    syntax_hints: ImmutableSet[str],
    is_distal: bool,
    is_in_front: bool,
) -> Phase1SituationTemplate:
    direction = Direction(
        positive=is_in_front, relative_to_axis=FacingAddresseeAxis(goal_reference)
    )
    return Phase1SituationTemplate(
        f"{theme.handle}-falls-(down)-in-front-of-behind-{goal_reference.handle}",
        salient_object_variables=[theme, goal_reference],
        background_object_variables=background,
        actions=[Action(FALL, argument_roles_to_fillers=[(THEME, theme)])],
        after_action_relations=flatten_relations(
            far(theme, goal_reference, direction=direction)
            if is_distal
            else near(theme, goal_reference, direction=direction)
        ),
        syntax_hints=syntax_hints,
>>>>>>> 81ccf6d7
    )


def _make_push_with_prepositions(
    num_samples: int = 5, *, noise_objects: int = 0
) -> Phase1InstanceGroup:
    agent = standard_object("agent", THING, required_properties=[ANIMATE])
    theme = standard_object("theme", INANIMATE_OBJECT)
    goal_reference = standard_object("goal_reference", INANIMATE_OBJECT)
    goal_in = standard_object("goal_in", INANIMATE_OBJECT, required_properties=[HOLLOW])
    goal_under = standard_object(
        "goal_under", INANIMATE_OBJECT, required_properties=[HAS_SPACE_UNDER]
    )
    surface = standard_object(
        "surface", THING, required_properties=[CAN_HAVE_THINGS_RESTING_ON_THEM]
    )
    background = immutableset(
        standard_object(f"noise_object_{x}") for x in range(noise_objects)
    )
    to_in_templates = [
        _push_to_template(agent, theme, goal_reference, surface, background),
        _push_in_template(agent, theme, goal_in, surface, background),
    ]

    return phase1_instances(
        "Push + PP",
        chain(
            # to, in
            flatten(
                [
                    sampled(
                        template,
                        ontology=GAILA_PHASE_1_ONTOLOGY,
                        chooser=PHASE1_CHOOSER,
                        max_to_sample=num_samples,
                    )
                    for template in to_in_templates
                ]
            ),
            # beside
            flatten(
                [
                    sampled(
                        _push_beside_template(
                            agent,
                            theme,
                            goal_reference,
                            surface,
                            background,
                            is_right=is_right,
                        ),
                        ontology=GAILA_PHASE_1_ONTOLOGY,
                        chooser=PHASE1_CHOOSER,
                        max_to_sample=num_samples,
                    )
                    for is_right in BOOL_SET
                ]
            ),
            # under
            flatten(
                [
                    sampled(
                        _push_under_template(
                            agent,
                            theme,
                            goal_under,
                            surface,
                            background,
                            is_distal=is_distal,
                        ),
                        ontology=GAILA_PHASE_1_ONTOLOGY,
                        chooser=PHASE1_CHOOSER,
                        max_to_sample=num_samples,
                    )
                    for is_distal in BOOL_SET
                ]
            ),
            # in front of, behind
            flatten(
                [
                    sampled(
                        _push_in_front_of_behind_template(
                            agent,
                            theme,
                            goal_reference,
                            surface,
                            background,
                            is_distal=is_distal,
                            is_in_front=is_in_front,
                        ),
                        ontology=GAILA_PHASE_1_ONTOLOGY,
                        chooser=PHASE1_CHOOSER,
                        max_to_sample=num_samples,
                    )
                    for is_distal in BOOL_SET
                    for is_in_front in BOOL_SET
                ]
            ),
        ),
    )


def _make_go_with_prepositions(num_samples: int = 5, *, noise_objects: int = 0):
    agent = standard_object("agent", THING, required_properties=[ANIMATE])
    goal_object = standard_object("goal_object")
    goal_object_hollow = standard_object(
        "goal_object_hollow", required_properties=[HOLLOW]
    )
    path_object = standard_object(
        "path_object",
        required_properties=[CAN_HAVE_THINGS_RESTING_ON_THEM, HAS_SPACE_UNDER],
    )

    background = immutableset(
        standard_object(f"noise_object_{x}") for x in range(noise_objects)
    )

    return phase1_instances(
        "Go + PP",
        chain(
            # To
            flatten(
                [
                    sampled(
                        _go_to_template(agent, goal_object, background),
                        ontology=GAILA_PHASE_1_ONTOLOGY,
                        chooser=PHASE1_CHOOSER,
                        max_to_sample=num_samples,
                    )
                ]
            ),
            # In
            flatten(
                [
                    sampled(
                        _go_in_template(agent, goal_object_hollow, background),
                        ontology=GAILA_PHASE_1_ONTOLOGY,
                        chooser=PHASE1_CHOOSER,
                        max_to_sample=num_samples,
                    )
                ]
            ),
            # Beside
            flatten(
                [
                    sampled(
                        _go_beside_template(
                            agent, goal_object, background, is_right=is_right
                        ),
                        ontology=GAILA_PHASE_1_ONTOLOGY,
                        chooser=PHASE1_CHOOSER,
                        max_to_sample=num_samples,
                    )
                    for is_right in BOOL_SET
                ]
            ),
            # Behind & In Front Of
            flatten(
                [
                    sampled(
                        _go_behind_in_front_template(
                            agent,
                            goal_object,
                            background,
                            is_distal=is_distal,
                            is_behind=is_behind,
                        ),
                        ontology=GAILA_PHASE_1_ONTOLOGY,
                        chooser=PHASE1_CHOOSER,
                        max_to_sample=num_samples,
                    )
                    for is_distal in BOOL_SET
                    for is_behind in BOOL_SET
                ]
            ),
            # Over & Under
            flatten(
                [
                    sampled(
                        _go_over_under_template(
                            agent,
                            goal_object,
                            background,
                            is_distal=is_distal,
                            is_over=is_over,
                        ),
                        ontology=GAILA_PHASE_1_ONTOLOGY,
                        chooser=PHASE1_CHOOSER,
                        max_to_sample=num_samples,
                    )
                    for is_distal in BOOL_SET
                    for is_over in BOOL_SET
                ]
            ),
            # Behind & In Front Of Paths
            flatten(
                [
                    sampled(
                        _go_behind_in_front_path_template(
                            agent,
                            goal_object,
                            path_object,
                            background,
                            is_behind=is_behind,
                        ),
                        ontology=GAILA_PHASE_1_ONTOLOGY,
                        chooser=PHASE1_CHOOSER,
                        max_to_sample=num_samples,
                    )
                    for is_behind in BOOL_SET
                ]
            ),
            # Over & Under Paths
            flatten(
                [
                    sampled(
                        _go_over_under_path_template(
                            agent, goal_object, path_object, background, is_over=is_over
                        ),
                        ontology=GAILA_PHASE_1_ONTOLOGY,
                        chooser=PHASE1_CHOOSER,
                        max_to_sample=num_samples,
                    )
                    for is_over in BOOL_SET
                ]
            ),
        ),
    )


def _make_sit_with_prepositions(
    num_samples: int = 5, *, noise_objects: int = 0
) -> Phase1InstanceGroup:
    agent = standard_object("agent", THING, required_properties=[ANIMATE])
    seat = standard_object(
        "seat", INANIMATE_OBJECT, required_properties=[CAN_BE_SAT_ON_BY_PEOPLE]
    )
    seat_in = standard_object("seat_in", INANIMATE_OBJECT, required_properties=[HOLLOW])
    surface = standard_object(
        "surface", THING, required_properties=[CAN_HAVE_THINGS_RESTING_ON_THEM]
    )
    background = immutableset(
        standard_object(f"noise_object_{x}") for x in range(noise_objects)
    )
    syntax_hints_options = ([], [USE_ADVERBIAL_PATH_MODIFIER])  # type: ignore

    return phase1_instances(
        "Sit + PP",
        chain(
            # on
            flatten(
                [
                    sampled(
                        _sit_on_template(agent, seat, surface, background, syntax_hints),
                        ontology=GAILA_PHASE_1_ONTOLOGY,
                        chooser=PHASE1_CHOOSER,
                        max_to_sample=num_samples,
                    )
                    for syntax_hints in syntax_hints_options
                ]
            ),
            # in
            flatten(
                [
                    sampled(
                        _sit_in_template(
                            agent, seat_in, surface, background, syntax_hints
                        ),
                        ontology=GAILA_PHASE_1_ONTOLOGY,
                        chooser=PHASE1_CHOOSER,
                        max_to_sample=num_samples,
                    )
                    for syntax_hints in syntax_hints_options
                ]
            ),
        ),
    )


def _make_roll_with_prepositions(num_samples: int = 5, *, noise_objects: int = 0):
    agent = standard_object("agent", THING, required_properties=[ANIMATE])
    goal_object = standard_object("goal_object")
    goal_object_hollow = standard_object(
        "goal_object_hollow", required_properties=[HOLLOW]
    )
    theme = standard_object("rollee", required_properties=[ROLLABLE])
    ground = standard_object("ground", root_node=GROUND)
    roll_surface = standard_object(
        "rollable_surface", required_properties=[CAN_HAVE_THINGS_RESTING_ON_THEM]
    )
    noise_objects_immutable: Iterable[TemplateObjectVariable] = immutableset(
        standard_object(f"noise_object_{x}") for x in range(noise_objects)
    )
    surfaces: Iterable[TemplateObjectVariable] = immutableset([ground, roll_surface])
    all_objects_mutable = [ground, roll_surface]
    all_objects_mutable.extend(noise_objects_immutable)
    all_object: Iterable[TemplateObjectVariable] = immutableset(all_objects_mutable)

    return phase1_instances(
        "Roll + PP",
        chain(
            # X rolls beside Y
            flatten(
                [
                    sampled(
                        _x_roll_beside_y_template(
                            agent,
                            goal_object,
                            make_background([roll_surface], all_object),
                            ground,
                            is_right=is_right,
                        ),
                        ontology=GAILA_PHASE_1_ONTOLOGY,
                        chooser=PHASE1_CHOOSER,
                        max_to_sample=num_samples,
                    )
                    for is_right in BOOL_SET
                ]
            ),
            # X rolls behind/In front of Y
            flatten(
                [
                    sampled(
                        _x_roll_behind_in_front_y_template(
                            agent,
                            goal_object,
                            make_background([roll_surface], all_object),
                            ground,
                            is_distal=is_distal,
                            is_behind=is_behind,
                        ),
                        ontology=GAILA_PHASE_1_ONTOLOGY,
                        chooser=PHASE1_CHOOSER,
                        max_to_sample=num_samples,
                    )
                    for is_distal in BOOL_SET
                    for is_behind in BOOL_SET
                ]
            ),
            # X rolls under Y
            flatten(
                [
                    sampled(
                        _x_roll_under_y_template(
                            agent,
                            goal_object,
                            make_background([roll_surface], all_object),
                            ground,
                        ),
                        ontology=GAILA_PHASE_1_ONTOLOGY,
                        chooser=PHASE1_CHOOSER,
                        max_to_sample=num_samples,
                    )
                ]
            ),
            # X rolls Y in Z
            flatten(
                [
                    sampled(
                        _x_roll_y_in_z_template(
                            agent,
                            theme,
                            goal_object_hollow,
                            ground,
                            make_background([roll_surface], all_object),
                        ),
                        ontology=GAILA_PHASE_1_ONTOLOGY,
                        chooser=PHASE1_CHOOSER,
                        max_to_sample=num_samples,
                    )
                ]
            ),
            # X rolls Y beside Z
            flatten(
                [
                    sampled(
                        _x_roll_y_beside_z_template(
                            agent,
                            theme,
                            goal_object,
                            ground,
                            make_background([roll_surface], all_object),
                            is_right=is_right,
                        ),
                        ontology=GAILA_PHASE_1_ONTOLOGY,
                        chooser=PHASE1_CHOOSER,
                        max_to_sample=num_samples,
                    )
                    for is_right in BOOL_SET
                ]
            ),
            # X rolls Y behind/In front of Z
            flatten(
                [
                    sampled(
                        _x_roll_y_behind_in_front_z_template(
                            agent,
                            theme,
                            goal_object,
                            ground,
                            make_background([roll_surface], all_object),
                            is_distal=is_distal,
                            is_behind=is_behind,
                        ),
                        ontology=GAILA_PHASE_1_ONTOLOGY,
                        chooser=PHASE1_CHOOSER,
                        max_to_sample=num_samples,
                    )
                    for is_distal in BOOL_SET
                    for is_behind in BOOL_SET
                ]
            ),
            # X rolls Y over/under Z
            flatten(
                [
                    sampled(
                        _x_rolls_y_over_under_z_template(
                            agent,
                            theme,
                            goal_object,
                            ground,
                            make_background([ground], all_object),
                            is_over=is_over,
                        ),
                        ontology=GAILA_PHASE_1_ONTOLOGY,
                        chooser=PHASE1_CHOOSER,
                        max_to_sample=num_samples,
                    )
                    for is_over in BOOL_SET
                ]
            ),
            # X rolls (Y) over/under Z - As Goal
            flatten(
                [
                    sampled(
                        _x_rolls_y_over_under_z_template(
                            agent,
                            theme,
                            surface,
                            surface,
                            noise_objects_immutable,
                            is_over=is_over,
                        ),
                        ontology=GAILA_PHASE_1_ONTOLOGY,
                        chooser=PHASE1_CHOOSER,
                        max_to_sample=num_samples,
                    )
                    for is_over in BOOL_SET
                    for surface in surfaces
                ]
            ),
        ),
    )


<<<<<<< HEAD
def _make_take_with_prepositions(
    num_samples: int = 5, *, noise_objects: int = 0
) -> Phase1InstanceGroup:
    agent = standard_object("agent", THING, required_properties=[ANIMATE])
    theme = standard_object("theme", INANIMATE_OBJECT)
    goal_reference = standard_object("goal_reference", INANIMATE_OBJECT)
    background = immutableset(
        standard_object(f"noise_object_{x}") for x in range(noise_objects)
    )

    return phase1_instances(
        "Take + PP",
        flatten(
            [
                sampled(
                    _take_to_template(agent, theme, goal_reference, background),
                    ontology=GAILA_PHASE_1_ONTOLOGY,
                    chooser=PHASE1_CHOOSER,
                    max_to_sample=num_samples,
                )
            ]
=======
def _make_fall_with_prepositions(
    num_samples: int = 5, *, noise_objects: int = 0
) -> Phase1InstanceGroup:
    theme = standard_object("theme", THING)
    goal_reference = standard_object("goal_reference", THING)
    goal_on = standard_object(
        "goal_on", THING, required_properties=[CAN_HAVE_THINGS_RESTING_ON_THEM]
    )
    goal_in = standard_object("goal_in", THING, required_properties=[HOLLOW])
    background = immutableset(
        standard_object(f"noise_object_{x}") for x in range(noise_objects)
    )
    syntax_hints_options = ([], [USE_ADVERBIAL_PATH_MODIFIER])  # type: ignore
    return phase1_instances(
        "Fall + PP",
        chain(
            # on
            flatten(
                [
                    sampled(
                        _fall_on_template(
                            theme, goal_on, background, syntax_hints=syntax_hints
                        ),
                        ontology=GAILA_PHASE_1_ONTOLOGY,
                        chooser=PHASE1_CHOOSER,
                        max_to_sample=num_samples,
                    )
                    for syntax_hints in syntax_hints_options
                ]
            ),
            # in
            flatten(
                [
                    sampled(
                        _fall_in_template(
                            theme, goal_in, background, syntax_hints=syntax_hints
                        ),
                        ontology=GAILA_PHASE_1_ONTOLOGY,
                        chooser=PHASE1_CHOOSER,
                        max_to_sample=num_samples,
                    )
                    for syntax_hints in syntax_hints_options
                ]
            ),
            # beside
            flatten(
                [
                    sampled(
                        _fall_beside_template(
                            theme,
                            goal_reference,
                            background,
                            syntax_hints=syntax_hints,
                            is_right=is_right,
                        ),
                        ontology=GAILA_PHASE_1_ONTOLOGY,
                        chooser=PHASE1_CHOOSER,
                        max_to_sample=num_samples,
                    )
                    for syntax_hints in syntax_hints_options
                    for is_right in BOOL_SET
                ]
            ),
            # in front of, behind
            flatten(
                [
                    sampled(
                        _fall_in_front_of_behind_template(
                            theme,
                            goal_reference,
                            background,
                            syntax_hints=syntax_hints,
                            is_distal=is_distal,
                            is_in_front=is_in_front,
                        ),
                        ontology=GAILA_PHASE_1_ONTOLOGY,
                        chooser=PHASE1_CHOOSER,
                        max_to_sample=num_samples,
                    )
                    for syntax_hints in syntax_hints_options
                    for is_distal in BOOL_SET
                    for is_in_front in BOOL_SET
                ]
            ),
>>>>>>> 81ccf6d7
        ),
    )


def make_verb_with_dynamic_prepositions_curriculum(
    num_samples: int = 5, *, num_noise_objects: int = 0
):
    return [
        _make_push_with_prepositions(num_samples, noise_objects=num_noise_objects),
        _make_go_with_prepositions(num_samples, noise_objects=num_noise_objects),
        _make_sit_with_prepositions(num_samples, noise_objects=num_noise_objects),
        _make_roll_with_prepositions(num_samples, noise_objects=num_noise_objects),
<<<<<<< HEAD
        _make_take_with_prepositions(num_samples, noise_objects=num_noise_objects),
=======
        _make_fall_with_prepositions(num_samples, noise_objects=num_noise_objects),
>>>>>>> 81ccf6d7
    ]<|MERGE_RESOLUTION|>--- conflicted
+++ resolved
@@ -773,7 +773,6 @@
     )
 
 
-<<<<<<< HEAD
 # TAKE templates
 
 
@@ -791,8 +790,10 @@
             Action(TAKE, argument_roles_to_fillers=[(AGENT, agent), (THEME, theme)])
         ],
         after_action_relations=flatten_relations(near(theme, goal_reference)),
-        constraining_relations=[bigger_than(agent, theme)],
-=======
+        constraining_relations=flatten_relations(bigger_than(agent, theme))
+    ),
+
+
 # FALL templates
 
 
@@ -879,7 +880,6 @@
             else near(theme, goal_reference, direction=direction)
         ),
         syntax_hints=syntax_hints,
->>>>>>> 81ccf6d7
     )
 
 
@@ -1335,7 +1335,6 @@
     )
 
 
-<<<<<<< HEAD
 def _make_take_with_prepositions(
     num_samples: int = 5, *, noise_objects: int = 0
 ) -> Phase1InstanceGroup:
@@ -1357,7 +1356,10 @@
                     max_to_sample=num_samples,
                 )
             ]
-=======
+        )
+    )
+
+
 def _make_fall_with_prepositions(
     num_samples: int = 5, *, noise_objects: int = 0
 ) -> Phase1InstanceGroup:
@@ -1442,7 +1444,6 @@
                     for is_in_front in BOOL_SET
                 ]
             ),
->>>>>>> 81ccf6d7
         ),
     )
 
@@ -1455,9 +1456,6 @@
         _make_go_with_prepositions(num_samples, noise_objects=num_noise_objects),
         _make_sit_with_prepositions(num_samples, noise_objects=num_noise_objects),
         _make_roll_with_prepositions(num_samples, noise_objects=num_noise_objects),
-<<<<<<< HEAD
         _make_take_with_prepositions(num_samples, noise_objects=num_noise_objects),
-=======
         _make_fall_with_prepositions(num_samples, noise_objects=num_noise_objects),
->>>>>>> 81ccf6d7
     ]