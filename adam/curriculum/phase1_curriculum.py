--- conflicted
+++ resolved
@@ -265,13 +265,8 @@
         chain(
             *[
                 sampled(
-<<<<<<< HEAD
                     _x_has_y_template(person_0, inanimate_object_0),
-                    chooser=PHASE1_CHOOSER,
-=======
-                    person_has_object_template,
-                    chooser=PHASE1_CHOOSER_FACTORY(),
->>>>>>> 2c7a7717
+                    chooser=PHASE1_CHOOSER_FACTORY(),
                     ontology=GAILA_PHASE_1_ONTOLOGY,
                     max_to_sample=100,
                 )
