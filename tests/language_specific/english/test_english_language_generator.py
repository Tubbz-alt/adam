--- conflicted
+++ resolved
@@ -52,10 +52,7 @@
     CHAIR,
     PATIENT,
     EAT,
-<<<<<<< HEAD
-=======
     SIT,
->>>>>>> 1502bf62
 )
 from adam.ontology.phase1_spatial_relations import (
     AWAY_FROM,
@@ -764,7 +761,6 @@
     assert generated_tokens(situation) == ("Mom", "eats", "a", "cookie")
 
 
-<<<<<<< HEAD
 def test_ball_fell_on_ground():
     ball = SituationObject(BALL)
     ground = SituationObject(GROUND)
@@ -777,7 +773,8 @@
     )
 
     assert generated_tokens(situation) == ("a", "ball", "falls", "on", "the", "ground")
-=======
+
+
 def test_mom_sits_on_a_table():
     mom = SituationObject(MOM)
     table = SituationObject(TABLE)
@@ -804,7 +801,6 @@
     )
 
     assert generated_tokens(situation) == ("Mom", "sits", "on", "a", "table")
->>>>>>> 1502bf62
 
 
 def generated_tokens(situation):
