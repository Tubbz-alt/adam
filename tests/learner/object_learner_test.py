--- conflicted
+++ resolved
@@ -8,11 +8,6 @@
 
 from adam.curriculum.phase1_curriculum import PHASE1_CHOOSER_FACTORY, phase1_instances
 from adam.curriculum.pursuit_curriculum import make_simple_pursuit_curriculum
-<<<<<<< HEAD
-from adam.language_specific.english.english_language_generator import IGNORE_COLORS
-from adam.learner import LearningExample
-from adam.learner.objects import ObjectPursuitLearner, SubsetObjectLearner
-=======
 from adam.language_specific.english.english_language_generator import (
     IGNORE_COLORS,
     GAILA_PHASE_1_LANGUAGE_GENERATOR,
@@ -25,7 +20,6 @@
 from adam.learner.alignments import LanguageConceptAlignment
 from adam.learner.integrated_learner import IntegratedTemplateLearner
 from adam.learner.objects import ObjectPursuitLearner, SubsetObjectLearnerNew
->>>>>>> 69392440
 from adam.ontology import OntologyNode
 from adam.ontology.phase1_ontology import (
     BALL,
@@ -149,13 +143,7 @@
     run_subset_learner_for_object(DOG, language_generator=language_generator)
 
 
-<<<<<<< HEAD
-@pytest.mark.parametrize(
-    "language_generator",
-    [GAILA_PHASE_1_CHINESE_LANGUAGE_GENERATOR, GAILA_PHASE_1_LANGUAGE_GENERATOR],
-)
-def test_pursuit_object_learner(language_generator):
-=======
+
 def test_subset_learner_subobject():
     mom = SituationObject.instantiate_ontology_node(
         ontology_node=MOM, ontology=GAILA_PHASE_1_ONTOLOGY
@@ -257,8 +245,11 @@
     assert (ObjectSemanticNode, "hand") in semantic_node_types_and_debug_strings
 
 
-def test_pursuit_object_learner():
->>>>>>> 69392440
+@pytest.mark.parametrize(
+    "language_generator",
+    [GAILA_PHASE_1_CHINESE_LANGUAGE_GENERATOR, GAILA_PHASE_1_LANGUAGE_GENERATOR],
+)
+def test_pursuit_object_learner(language_generator):
     target_objects = [
         BALL,
         # PERSON,
