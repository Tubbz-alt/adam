--- conflicted
+++ resolved
@@ -258,7 +258,7 @@
         run_verb_test(learner, situation_template, language_generator=language_generator)
 
 
-<<<<<<< HEAD
+
 @pytest.mark.parametrize(
     "language_generator",
     [GAILA_PHASE_1_LANGUAGE_GENERATOR, GAILA_PHASE_1_CHINESE_LANGUAGE_GENERATOR],
@@ -285,7 +285,7 @@
     for situation_template in make_push_templates():
         learner = SUBSET_LEARNER
         run_verb_test(learner, situation_template, language_generator=language_generator)
-=======
+
 @pytest.mark.parametrize("learner_factory", LEARNER_FACTORIES)
 def test_push(learner_factory):
     for situation_template in make_push_templates(
@@ -299,7 +299,7 @@
     ):
         learner = learner_factory()
         run_verb_test(learner, situation_template)
->>>>>>> 6e1c6e61
+
 
 
 # GO
@@ -419,7 +419,7 @@
         run_verb_test(learner, situation_template, language_generator=language_generator)
 
 
-<<<<<<< HEAD
+
 # COME
 @pytest.mark.parametrize(
     "language_generator",
@@ -461,7 +461,7 @@
     ]:
         learner = SUBSET_LEARNER
         run_verb_test(learner, situation_template, language_generator=language_generator)
-=======
+
 @pytest.mark.parametrize("learner_factory", LEARNER_FACTORIES)
 def test_take(learner_factory):
     learner = learner_factory()
@@ -473,7 +473,7 @@
             use_adverbial_path_modifier=False,
         ),
     )
->>>>>>> 6e1c6e61
+
 
 
 @pytest.mark.parametrize(
