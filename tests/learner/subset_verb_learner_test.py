from itertools import chain

import pytest
from immutablecollections import immutableset

from adam.curriculum.curriculum_utils import (
    PHASE1_CHOOSER_FACTORY,
    phase1_instances,
    standard_object,
)
from adam.curriculum.phase1_curriculum import (
    _make_come_down_template,
    make_eat_template,
    make_drink_template,
    make_sit_templates,
    make_take_template,
    make_put_templates,
    make_push_templates,
    make_go_templates,
    make_spin_templates,
    make_fall_templates,
    make_throw_templates,
    make_move_templates,
    make_jump_templates,
    make_fly_templates,
    make_roll_templates,
)
from adam.learner import LearningExample
from adam.learner.verbs import SubsetVerbLearner
from adam.ontology import THING, IS_SPEAKER
from adam.ontology.phase1_ontology import (
    AGENT,
    GAILA_PHASE_1_ONTOLOGY,
    ANIMATE,
    bigger_than,
    GOAL,
    INANIMATE,
    THEME,
    HAS_SPACE_UNDER,
    SELF_MOVING,
    LEARNER,
    PERSON,
    GROUND,
    COME,
    GIVE,
    CAN_JUMP,
)
from adam.situation import Action
from adam.situation.templates.phase1_situation_templates import (
    _go_under_template,
    _jump_over_template,
)
from adam.situation.templates.phase1_templates import Phase1SituationTemplate, sampled
from tests.learner import TEST_OBJECT_RECOGNIZER

LEARNER_FACTORIES = [
    lambda: SubsetVerbLearner(
        object_recognizer=TEST_OBJECT_RECOGNIZER, ontology=GAILA_PHASE_1_ONTOLOGY
    )
]

# VerbPursuitLearner(
#         learning_factor=0.5,
#         graph_match_confirmation_threshold=0.7,
#         lexicon_entry_threshold=0.7,
#         rng=rng,
#         smoothing_parameter=0.001,
#         ontology=GAILA_PHASE_1_ONTOLOGY,
#     )  # type: ignore


def run_verb_test(learner, situation_template):
    train_curriculum = phase1_instances(
        "train",
        chain(
            *[
                sampled(
                    situation_template,
                    max_to_sample=10,
                    ontology=GAILA_PHASE_1_ONTOLOGY,
                    chooser=PHASE1_CHOOSER_FACTORY(),
                )
            ]
        ),
    )
    test_curriculum = phase1_instances(
        "test",
        chain(
            *[
                sampled(
                    situation_template,
                    max_to_sample=1,
                    ontology=GAILA_PHASE_1_ONTOLOGY,
                    chooser=PHASE1_CHOOSER_FACTORY(),
                )
            ]
        ),
    )

    for (
        _,
        linguistic_description,
        perceptual_representation,
    ) in train_curriculum.instances():
        # Get the object matches first - preposition learner can't learn without already recognized objects
        learner.observe(
            LearningExample(perceptual_representation, linguistic_description)
        )
    for (
        _,
        test_lingustics_description,
        test_perceptual_representation,
    ) in test_curriculum.instances():
        descriptions_from_learner = learner.describe(test_perceptual_representation)
        gold = test_lingustics_description.as_token_sequence()
        assert descriptions_from_learner
        assert [desc.as_token_sequence() for desc in descriptions_from_learner][0] == gold


@pytest.mark.skip("too slow")
@pytest.mark.parametrize("learner_factory", LEARNER_FACTORIES)
def test_eat_simple(learner_factory):
    learner = learner_factory()
    run_verb_test(learner, make_eat_template())


# DRINK
@pytest.mark.skip
@pytest.mark.parametrize("learner_factory", LEARNER_FACTORIES)
def test_drink(learner_factory):
    learner = learner_factory()
    run_verb_test(learner, make_drink_template())


# SIT
@pytest.mark.skip
@pytest.mark.parametrize("learner_factory", LEARNER_FACTORIES)
def test_sit(learner_factory):
    for situation_template in make_sit_templates():
        learner = learner_factory()
        run_verb_test(learner, situation_template)


# PUT
@pytest.mark.skip
@pytest.mark.parametrize("learner_factory", LEARNER_FACTORIES)
def test_put(learner_factory):
    for situation_template in make_put_templates():
        learner = learner_factory()
        run_verb_test(learner, situation_template)


# PUSH
@pytest.mark.skip
@pytest.mark.parametrize("learner_factory", LEARNER_FACTORIES)
def test_push(learner_factory):
    for situation_template in make_push_templates():
        learner = learner_factory()
        run_verb_test(learner, situation_template)


# GO
@pytest.mark.skip
@pytest.mark.parametrize("learner_factory", LEARNER_FACTORIES)
def test_go(learner_factory):
    goer = standard_object("goer", THING, required_properties=[ANIMATE])
    under_goal_reference = standard_object(
        "go-under-goal", THING, required_properties=[HAS_SPACE_UNDER]
    )

    under_templates = [
        _go_under_template(goer, under_goal_reference, [], is_distal=is_distal)
        for is_distal in (True, False)
    ]

    for situation_template in make_go_templates():
        learner = learner_factory()
        run_verb_test(learner, situation_template)

    for situation_template in under_templates:
        learner = learner_factory()
        run_verb_test(learner, situation_template)


# COME
@pytest.mark.skip
@pytest.mark.parametrize("learner_factory", LEARNER_FACTORIES)
def test_come(learner_factory):
    movee = standard_object("movee", required_properties=[SELF_MOVING])
    learner = standard_object("leaner_0", LEARNER)
    speaker = standard_object("speaker", PERSON, added_properties=[IS_SPEAKER])
    object_ = standard_object("object_0", THING)
    ground = standard_object("ground", root_node=GROUND)

    come_to_speaker = Phase1SituationTemplate(
        "come-to-speaker",
        salient_object_variables=[movee, speaker],
        actions=[
            Action(COME, argument_roles_to_fillers=[(AGENT, movee), (GOAL, speaker)])
        ],
    )
    come_to_learner = Phase1SituationTemplate(
        "come-to-leaner",
        salient_object_variables=[movee],
        actions=[
            Action(COME, argument_roles_to_fillers=[(AGENT, movee), (GOAL, learner)])
        ],
    )
    come_to_object = Phase1SituationTemplate(
        "come-to-object",
        salient_object_variables=[movee, object_],
        actions=[
            Action(COME, argument_roles_to_fillers=[(AGENT, movee), (GOAL, object_)])
        ],
    )
    for situation_template in [
        _make_come_down_template(movee, object_, speaker, ground, immutableset()),
        come_to_speaker,
        come_to_learner,
        come_to_object,
    ]:
        learner = learner_factory()
        run_verb_test(learner, situation_template)


<<<<<<< HEAD
# TAKE
@pytest.mark.skip
=======
@pytest.mark.skip("too slow")
>>>>>>> 36d666c5
@pytest.mark.parametrize("learner_factory", LEARNER_FACTORIES)
def test_take(learner_factory):
    learner = learner_factory()
    run_verb_test(learner, make_take_template())


# GIVE
@pytest.mark.skip
@pytest.mark.parametrize("learner_factory", LEARNER_FACTORIES)
def test_give(learner_factory):
    giver = standard_object("giver_0", THING, required_properties=[ANIMATE])
    object_given = standard_object("object_given_0", required_properties=[INANIMATE])

    # X puts Y on Z
    give_template = Phase1SituationTemplate(
        "give",
        salient_object_variables=[giver, object_given],
        actions=[
            Action(
                GIVE, argument_roles_to_fillers=[(AGENT, giver), (THEME, object_given)]
            )
        ],
        constraining_relations=[bigger_than(giver, object_given)],
    )
    learner = learner_factory()
    run_verb_test(learner, give_template)


# SPIN
@pytest.mark.skip
@pytest.mark.parametrize("learner_factory", LEARNER_FACTORIES)
def test_spin(learner_factory):
    for situation_template in make_spin_templates():
        learner = learner_factory()
        run_verb_test(learner, situation_template)


# FALL
@pytest.mark.skip
@pytest.mark.parametrize("learner_factory", LEARNER_FACTORIES)
def test_fall(learner_factory):
    for situation_template in make_fall_templates():
        learner = learner_factory()
        run_verb_test(learner, situation_template)


# THROW
@pytest.mark.skip
@pytest.mark.parametrize("learner_factory", LEARNER_FACTORIES)
def test_throw(learner_factory):
    for situation_template in make_throw_templates():
        learner = learner_factory()
        run_verb_test(learner, situation_template)


# MOVE
@pytest.mark.skip
@pytest.mark.parametrize("learner_factory", LEARNER_FACTORIES)
def test_move(learner_factory):
    for situation_template in make_move_templates():
        learner = learner_factory()
        run_verb_test(learner, situation_template)


# JUMP
@pytest.mark.skip
@pytest.mark.parametrize("learner_factory", LEARNER_FACTORIES)
def test_jump(learner_factory):
    jumper = standard_object("jumper_0", THING, required_properties=[CAN_JUMP])
    jumped_over = standard_object("jumped_over")
    for situation_template in make_jump_templates():
        learner = learner_factory()
        run_verb_test(learner, situation_template)
    for situation_template in [_jump_over_template(jumper, jumped_over, [])]:
        learner = learner_factory()
        run_verb_test(learner, situation_template)


# ROLL
@pytest.mark.skip
@pytest.mark.parametrize("learner_factory", LEARNER_FACTORIES)
def test_roll(learner_factory):
    for situation_template in make_roll_templates():
        learner = learner_factory()
        run_verb_test(learner, situation_template)


# FLY
@pytest.mark.skip
@pytest.mark.parametrize("learner_factory", LEARNER_FACTORIES)
def test_fly(learner_factory):
    for situation_template in make_fly_templates():
        learner = learner_factory()
        run_verb_test(learner, situation_template)<|MERGE_RESOLUTION|>--- conflicted
+++ resolved
@@ -223,12 +223,8 @@
         run_verb_test(learner, situation_template)
 
 
-<<<<<<< HEAD
 # TAKE
 @pytest.mark.skip
-=======
-@pytest.mark.skip("too slow")
->>>>>>> 36d666c5
 @pytest.mark.parametrize("learner_factory", LEARNER_FACTORIES)
 def test_take(learner_factory):
     learner = learner_factory()
